--- conflicted
+++ resolved
@@ -279,810 +279,6 @@
 # }}}
 
 
-<<<<<<< HEAD
-# {{{ integral equation test backend
-
-def run_int_eq_test(cl_ctx, queue, case, resolution):
-    mesh = case.get_mesh(resolution, case.target_order)
-    print("%d elements" % mesh.nelements)
-
-    from pytential.qbx import QBXLayerPotentialSource
-    from meshmode.discretization import Discretization
-    from meshmode.discretization.poly_element import \
-            InterpolatoryQuadratureSimplexGroupFactory
-    pre_density_discr = Discretization(
-            cl_ctx, mesh,
-            InterpolatoryQuadratureSimplexGroupFactory(case.target_order))
-
-    source_order = 4*case.target_order
-
-    refiner_extra_kwargs = {}
-
-    if case.k != 0:
-        refiner_extra_kwargs["kernel_length_scale"] = 5/case.k
-
-    if case.fmm_backend is None:
-        fmm_order = False
-    else:
-        fmm_order = case.qbx_order + 5
-
-    qbx = QBXLayerPotentialSource(
-            pre_density_discr, fine_order=source_order, qbx_order=case.qbx_order,
-            fmm_order=fmm_order, fmm_backend=case.fmm_backend)
-
-    if case.use_refinement:
-        qbx, _ = qbx.with_refinement(**refiner_extra_kwargs)
-
-    density_discr = qbx.density_discr
-
-    # {{{ plot geometry
-
-    if 0:
-        if mesh.ambient_dim == 2:
-            # show geometry, centers, normals
-            nodes_h = density_discr.nodes().get(queue=queue)
-            pt.plot(nodes_h[0], nodes_h[1], "x-")
-            normal = bind(density_discr, sym.normal(2))(queue).as_vector(np.object)
-            pt.quiver(nodes_h[0], nodes_h[1],
-                    normal[0].get(queue), normal[1].get(queue))
-            pt.gca().set_aspect("equal")
-            pt.show()
-
-        elif mesh.ambient_dim == 3:
-            from meshmode.discretization.visualization import make_visualizer
-            bdry_vis = make_visualizer(queue, density_discr, case.target_order)
-
-            bdry_normals = bind(density_discr, sym.normal(3))(queue)\
-                    .as_vector(dtype=object)
-
-            bdry_vis.write_vtk_file("source-%s.vtu" % resolution, [
-                ("bdry_normals", bdry_normals),
-                ])
-
-        else:
-            raise ValueError("invalid mesh dim")
-
-    # }}}
-
-    # {{{ set up operator
-
-    from pytential.symbolic.pde.scalar import (
-            DirichletOperator,
-            NeumannOperator)
-
-    from sumpy.kernel import LaplaceKernel, HelmholtzKernel
-    if case.k:
-        knl = HelmholtzKernel(mesh.ambient_dim)
-        knl_kwargs = {"k": sym.var("k")}
-        concrete_knl_kwargs = {"k": case.k}
-    else:
-        knl = LaplaceKernel(mesh.ambient_dim)
-        knl_kwargs = {}
-        concrete_knl_kwargs = {}
-
-    if knl.is_complex_valued:
-        dtype = np.complex128
-    else:
-        dtype = np.float64
-
-    if case.bc_type == "dirichlet":
-        op = DirichletOperator(knl, case.loc_sign, use_l2_weighting=True,
-                kernel_arguments=knl_kwargs)
-    elif case.bc_type == "neumann":
-        op = NeumannOperator(knl, case.loc_sign, use_l2_weighting=True,
-                 use_improved_operator=False, kernel_arguments=knl_kwargs,
-                 alpha=case.neumann_alpha)
-    else:
-        assert False
-
-    op_u = op.operator(sym.var("u"))
-
-    # }}}
-
-    # {{{ set up test data
-
-    if case.loc_sign < 0:
-        test_src_geo_radius = case.outer_radius
-        test_tgt_geo_radius = case.inner_radius
-    else:
-        test_src_geo_radius = case.inner_radius
-        test_tgt_geo_radius = case.outer_radius
-
-    point_sources = make_circular_point_group(
-            mesh.ambient_dim, 10, test_src_geo_radius,
-            func=lambda x: x**1.5)
-    test_targets = make_circular_point_group(
-            mesh.ambient_dim, 20, test_tgt_geo_radius)
-
-    np.random.seed(22)
-    source_charges = np.random.randn(point_sources.shape[1])
-    source_charges[-1] = -np.sum(source_charges[:-1])
-    source_charges = source_charges.astype(dtype)
-    assert np.sum(source_charges) < 1e-15
-
-    source_charges_dev = cl.array.to_device(queue, source_charges)
-
-    # }}}
-
-    # {{{ establish BCs
-
-    from pytential.source import PointPotentialSource
-    from pytential.target import PointsTarget
-
-    point_source = PointPotentialSource(cl_ctx, point_sources)
-
-    pot_src = sym.IntG(
-        # FIXME: qbx_forced_limit--really?
-        knl, sym.var("charges"), qbx_forced_limit=None, **knl_kwargs)
-
-    test_direct = bind((point_source, PointsTarget(test_targets)), pot_src)(
-            queue, charges=source_charges_dev, **concrete_knl_kwargs)
-
-    if case.bc_type == "dirichlet":
-        bc = bind((point_source, density_discr), pot_src)(
-                queue, charges=source_charges_dev, **concrete_knl_kwargs)
-
-    elif case.bc_type == "neumann":
-        bc = bind(
-                (point_source, density_discr),
-                sym.normal_derivative(
-                    qbx.ambient_dim, pot_src, where=sym.DEFAULT_TARGET)
-                )(queue, charges=source_charges_dev, **concrete_knl_kwargs)
-
-    # }}}
-
-    # {{{ solve
-
-    bound_op = bind(qbx, op_u)
-
-    rhs = bind(density_discr, op.prepare_rhs(sym.var("bc")))(queue, bc=bc)
-
-    from pytential.solve import gmres
-    gmres_result = gmres(
-            bound_op.scipy_op(queue, "u", dtype, **concrete_knl_kwargs),
-            rhs,
-            tol=case.gmres_tol,
-            progress=True,
-            hard_failure=True)
-
-    print("gmres state:", gmres_result.state)
-    u = gmres_result.solution
-
-    # }}}
-
-    # {{{ build matrix for spectrum check
-
-    if 0:
-        from sumpy.tools import build_matrix
-        mat = build_matrix(bound_op.scipy_op("u", dtype=dtype, k=case.k))
-        w, v = la.eig(mat)
-        if 0:
-            pt.imshow(np.log10(1e-20+np.abs(mat)))
-            pt.colorbar()
-            pt.show()
-
-        #assert abs(s[-1]) < 1e-13, "h
-        #assert abs(s[-2]) > 1e-7
-        #from pudb import set_trace; set_trace()
-
-    # }}}
-
-    # {{{ error check
-
-    bound_tgt_op = bind((qbx, PointsTarget(test_targets)),
-            op.representation(sym.var("u")))
-
-    test_via_bdry = bound_tgt_op(queue, u=u, k=case.k)
-
-    err = test_direct-test_via_bdry
-
-    err = err.get()
-    test_direct = test_direct.get()
-    test_via_bdry = test_via_bdry.get()
-
-    # {{{ remove effect of net source charge
-
-    if case.k == 0 and case.bc_type == "neumann" and case.loc_sign == -1:
-
-        # remove constant offset in interior Laplace Neumann error
-        tgt_ones = np.ones_like(test_direct)
-        tgt_ones = tgt_ones/la.norm(tgt_ones)
-        err = err - np.vdot(tgt_ones, err)*tgt_ones
-
-    # }}}
-
-    rel_err_2 = la.norm(err)/la.norm(test_direct)
-    rel_err_inf = la.norm(err, np.inf)/la.norm(test_direct, np.inf)
-
-    # }}}
-
-    print("rel_err_2: %g rel_err_inf: %g" % (rel_err_2, rel_err_inf))
-
-    # {{{ test tangential derivative
-
-    if case.check_tangential_deriv:
-        bound_t_deriv_op = bind(qbx,
-                op.representation(
-                    sym.var("u"),
-                    map_potentials=lambda pot: sym.tangential_derivative(2, pot),
-                    qbx_forced_limit=case.loc_sign))
-
-        #print(bound_t_deriv_op.code)
-
-        tang_deriv_from_src = bound_t_deriv_op(
-                queue, u=u, **concrete_knl_kwargs).as_scalar().get()
-
-        tang_deriv_ref = (bind(
-                (point_source, density_discr),
-                sym.tangential_derivative(2, pot_src)
-                )(queue, charges=source_charges_dev, **concrete_knl_kwargs)
-                .as_scalar().get())
-
-        if 0:
-            pt.plot(tang_deriv_ref.real)
-            pt.plot(tang_deriv_from_src.real)
-            pt.show()
-
-        td_err = (tang_deriv_from_src - tang_deriv_ref)
-
-        rel_td_err_inf = la.norm(td_err, np.inf)/la.norm(tang_deriv_ref, np.inf)
-
-        print("rel_td_err_inf: %g" % rel_td_err_inf)
-
-    else:
-        rel_td_err_inf = None
-
-    # }}}
-
-    # {{{ 3D plotting
-
-    if 0:
-        from meshmode.discretization.visualization import make_visualizer
-        bdry_vis = make_visualizer(queue, density_discr, case.target_order)
-
-        bdry_normals = bind(density_discr, sym.normal(3))(queue)\
-                .as_vector(dtype=object)
-
-        bdry_vis.write_vtk_file("source-%s.vtu" % resolution, [
-            ("u", u),
-            ("bc", bc),
-            ("bdry_normals", bdry_normals),
-            ])
-
-        from meshmode.mesh.processing import find_bounding_box
-        bbox_min, bbox_max = find_bounding_box(mesh)
-        bbox_center = 0.5*(bbox_min+bbox_max)
-        bbox_size = max(bbox_max-bbox_min) / 2
-        fplot = FieldPlotter(
-                bbox_center, extent=2*2*bbox_size, npoints=(150, 150, 1))
-
-        qbx_stick_out = qbx.copy(target_stick_out_factor=0.15)
-        from pytential.target import PointsTarget
-        from pytential.qbx import QBXTargetAssociationFailedException
-
-        try:
-            solved_pot = bind(
-                    (qbx_stick_out, PointsTarget(fplot.points)),
-                    op.representation(sym.var("u"))
-                    )(queue, u=u, k=case.k)
-        except QBXTargetAssociationFailedException as e:
-            fplot.write_vtk_file(
-                    "failed-targets.vts",
-                    [
-                        ("failed_targets", e.failed_target_flags.get(queue))
-                        ])
-            raise
-
-        solved_pot = solved_pot.get()
-
-        true_pot = bind((point_source, PointsTarget(fplot.points)), pot_src)(
-                queue, charges=source_charges_dev, **concrete_knl_kwargs).get()
-
-        #fplot.show_scalar_in_mayavi(solved_pot.real, max_val=5)
-        fplot.write_vtk_file(
-                "potential.vts",
-                [
-                    ("solved_pot", solved_pot),
-                    ("true_pot", true_pot),
-                    ("pot_diff", solved_pot-true_pot),
-                    ]
-                )
-
-    # }}}
-
-    # {{{ 2D plotting
-
-    if 0:
-        fplot = FieldPlotter(np.zeros(2),
-                extent=1.25*2*max(test_src_geo_radius, test_tgt_geo_radius),
-                npoints=200)
-
-        #pt.plot(u)
-        #pt.show()
-
-        fld_from_src = bind((point_source, PointsTarget(fplot.points)),
-                pot_src)(queue, charges=source_charges_dev, **concrete_knl_kwargs)
-        fld_from_bdry = bind(
-                (qbx, PointsTarget(fplot.points)),
-                op.representation(sym.var("u"))
-                )(queue, u=u, k=case.k)
-        fld_from_src = fld_from_src.get()
-        fld_from_bdry = fld_from_bdry.get()
-
-        nodes = density_discr.nodes().get(queue=queue)
-
-        def prep():
-            pt.plot(point_sources[0], point_sources[1], "o",
-                    label="Monopole 'Point Charges'")
-            pt.plot(test_targets[0], test_targets[1], "v",
-                    label="Observation Points")
-            pt.plot(nodes[0], nodes[1], "k-",
-                    label=r"$\Gamma$")
-
-        from matplotlib.cm import get_cmap
-        cmap = get_cmap()
-        cmap._init()
-        if 0:
-            cmap._lut[(cmap.N*99)//100:, -1] = 0  # make last percent transparent?
-
-        prep()
-        if 1:
-            pt.subplot(131)
-            pt.title("Field error (loc_sign=%s)" % case.loc_sign)
-            log_err = np.log10(1e-20+np.abs(fld_from_src-fld_from_bdry))
-            log_err = np.minimum(-3, log_err)
-            fplot.show_scalar_in_matplotlib(log_err, cmap=cmap)
-
-            #from matplotlib.colors import Normalize
-            #im.set_norm(Normalize(vmin=-6, vmax=1))
-
-            cb = pt.colorbar(shrink=0.9)
-            cb.set_label(r"$\log_{10}(\mathdefault{Error})$")
-
-        if 1:
-            pt.subplot(132)
-            prep()
-            pt.title("Source Field")
-            fplot.show_scalar_in_matplotlib(
-                    fld_from_src.real, max_val=3)
-
-            pt.colorbar(shrink=0.9)
-        if 1:
-            pt.subplot(133)
-            prep()
-            pt.title("Solved Field")
-            fplot.show_scalar_in_matplotlib(
-                    fld_from_bdry.real, max_val=3)
-
-            pt.colorbar(shrink=0.9)
-
-        # total field
-        #fplot.show_scalar_in_matplotlib(
-        #fld_from_src.real+fld_from_bdry.real, max_val=0.1)
-
-        #pt.colorbar()
-
-        pt.legend(loc="best", prop=dict(size=15))
-        from matplotlib.ticker import NullFormatter
-        pt.gca().xaxis.set_major_formatter(NullFormatter())
-        pt.gca().yaxis.set_major_formatter(NullFormatter())
-
-        pt.gca().set_aspect("equal")
-
-        if 0:
-            border_factor_top = 0.9
-            border_factor = 0.3
-
-            xl, xh = pt.xlim()
-            xhsize = 0.5*(xh-xl)
-            pt.xlim(xl-border_factor*xhsize, xh+border_factor*xhsize)
-
-            yl, yh = pt.ylim()
-            yhsize = 0.5*(yh-yl)
-            pt.ylim(yl-border_factor_top*yhsize, yh+border_factor*yhsize)
-
-        #pt.savefig("helmholtz.pdf", dpi=600)
-        pt.show()
-
-        # }}}
-
-    class Result(Record):
-        pass
-
-    return Result(
-            h_max=qbx.h_max,
-            rel_err_2=rel_err_2,
-            rel_err_inf=rel_err_inf,
-            rel_td_err_inf=rel_td_err_inf,
-            gmres_result=gmres_result)
-
-# }}}
-
-
-# {{{ integral equation test frontend
-
-class IntEqTestCase:
-    def __init__(self, helmholtz_k, bc_type, loc_sign):
-        self.helmholtz_k = helmholtz_k
-        self.bc_type = bc_type
-        self.loc_sign = loc_sign
-
-    @property
-    def k(self):
-        return self.helmholtz_k
-
-    def __str__(self):
-        return ("name: %s, bc_type: %s, loc_sign: %s, "
-                "helmholtz_k: %s, qbx_order: %d, target_order: %d"
-            % (self.name, self.bc_type, self.loc_sign, self.helmholtz_k,
-                self.qbx_order, self.target_order))
-
-    fmm_backend = "sumpy"
-    gmres_tol = 1e-14
-
-
-class CurveIntEqTestCase(IntEqTestCase):
-    resolutions = [30, 40, 50]
-
-    def get_mesh(self, resolution, target_order):
-        return make_curve_mesh(
-                self.curve_func,
-                np.linspace(0, 1, resolution+1),
-                target_order)
-
-    fmm_backend = None
-    use_refinement = True
-    neumann_alpha = None  # default
-
-    inner_radius = 0.1
-    outer_radius = 2
-
-    qbx_order = 5
-    target_order = qbx_order
-
-    check_tangential_deriv = True
-
-
-class EllipseIntEqTestCase(CurveIntEqTestCase):
-    name = "3-to-1 ellipse"
-
-    def curve_func(self, x):
-        return ellipse(3, x)
-
-
-class EllipsoidIntEqTestCase(IntEqTestCase):
-    resolutions = [2, 1]
-    name = "ellipsoid"
-
-    def get_mesh(self, resolution, target_order):
-        from meshmode.mesh.io import generate_gmsh, FileSource
-        mesh = generate_gmsh(
-                FileSource("ellipsoid.step"), 2, order=2,
-                other_options=[
-                    "-string",
-                    "Mesh.CharacteristicLengthMax = %g;" % resolution])
-
-        from meshmode.mesh.processing import perform_flips
-        # Flip elements--gmsh generates inside-out geometry.
-        return perform_flips(mesh, np.ones(mesh.nelements))
-
-    fmm_backend = "fmmlib"
-    use_refinement = False
-    neumann_alpha = 0  # no double layers in FMMlib backend yet
-
-    inner_radius = 0.4
-    outer_radius = 5
-
-    qbx_order = 2
-    target_order = qbx_order
-    check_tangential_deriv = False
-
-    # We're only expecting three digits based on FMM settings. Who are we
-    # kidding?
-    gmres_tol = 1e-5
-
-class SphereIntEqTestCase(IntEqTestCase):
-    resolutions = [2, 1]
-    name = "sphere"
-
-    def get_mesh(self, resolution, target_order):
-        from meshmode.mesh.io import generate_gmsh, FileSource
-        from meshmode.mesh.generation import generate_icosphere
-        from meshmode.mesh.refinement import Refiner
-        mesh = generate_icosphere(1,target_order)
-
-        refinement_increment = 1
-        refiner = Refiner(mesh)
-        for i in range(refinement_increment):
-            flags = np.ones(mesh.nelements, dtype=bool)
-            refiner.refine(flags)
-            mesh = refiner.get_current_mesh()
-
-
-        from meshmode.mesh.processing import perform_flips
-        # Flip elements--gmsh generates inside-out geometry.
-        return perform_flips(mesh, np.ones(mesh.nelements))
-
-
-    fmm_backend = "fmmlib"
-    use_refinement = False
-    neumann_alpha = 0  # no double layers in FMMlib backend yet
-
-    inner_radius = 0.4
-    outer_radius = 5
-
-    qbx_order = 2
-    target_order = qbx_order
-    check_tangential_deriv = False
-
-    # We're only expecting three digits based on FMM settings. Who are we
-    # kidding?
-    gmres_tol = 1e-5
-
-@pytest.mark.parametrize("case", [
-    EllipseIntEqTestCase(helmholtz_k=helmholtz_k, bc_type=bc_type,
-        loc_sign=loc_sign)
-    for helmholtz_k in [0, 1.2]
-    for bc_type in ["dirichlet", "neumann"]
-    for loc_sign in [-1, +1]
-    ] + [
-    EllipsoidIntEqTestCase(0.7, "neumann", +1)
-    ])
-# Sample test run:
-# 'test_integral_equation(cl._csc, EllipseIntEqTestCase(0, "dirichlet", +1), 5)'  # noqa: E501
-def test_integral_equation(ctx_getter, case):
-    logging.basicConfig(level=logging.INFO)
-
-    cl_ctx = ctx_getter()
-    queue = cl.CommandQueue(cl_ctx)
-
-    if case.fmm_backend == "fmmlib":
-        pytest.importorskip("pyfmmlib")
-
-    # prevent cache 'splosion
-    from sympy.core.cache import clear_cache
-    clear_cache()
-
-    from pytools.convergence import EOCRecorder
-    print("qbx_order: %d, %s" % (case.qbx_order, case))
-
-    eoc_rec_target = EOCRecorder()
-    eoc_rec_td = EOCRecorder()
-
-    for resolution in case.resolutions:
-        result = run_int_eq_test(cl_ctx, queue, case, resolution)
-
-        eoc_rec_target.add_data_point(result.h_max, result.rel_err_2)
-
-        if result.rel_td_err_inf is not None:
-            eoc_rec_td.add_data_point(result.h_max, result.rel_td_err_inf)
-
-    if case.bc_type == "dirichlet":
-        tgt_order = case.qbx_order
-    elif case.bc_type == "neumann":
-        tgt_order = case.qbx_order-1
-    else:
-        assert False
-
-    print("TARGET ERROR:")
-    print(eoc_rec_target)
-    assert eoc_rec_target.order_estimate() > tgt_order - 1.3
-
-    if case.check_tangential_deriv:
-        print("TANGENTIAL DERIVATIVE ERROR:")
-        print(eoc_rec_td)
-        assert eoc_rec_td.order_estimate() > tgt_order - 2.3
-
-# }}}
-
-
-# {{{ integral identity tester
-
-d1 = sym.Derivative()
-d2 = sym.Derivative()
-
-
-def get_starfish_mesh(refinement_increment, target_order):
-    nelements = [30, 50, 70][refinement_increment]
-    return make_curve_mesh(starfish,
-                np.linspace(0, 1, nelements+1),
-                target_order)
-
-
-def get_wobbly_circle_mesh(refinement_increment, target_order):
-    nelements = [3000, 5000, 7000][refinement_increment]
-    return make_curve_mesh(WobblyCircle.random(30, seed=30),
-                np.linspace(0, 1, nelements+1),
-                target_order)
-
-
-def get_sphere_mesh(refinement_increment, target_order):
-    from meshmode.mesh.generation import generate_icosphere
-    mesh = generate_icosphere(1, target_order)
-    from meshmode.mesh.refinement import Refiner
-
-    refiner = Refiner(mesh)
-    for i in range(refinement_increment):
-        flags = np.ones(mesh.nelements, dtype=bool)
-        refiner.refine(flags)
-        mesh = refiner.get_current_mesh()
-
-    return mesh
-
-
-@pytest.mark.parametrize(("mesh_name", "mesh_getter", "qbx_order"), [
-    #("circle", partial(ellipse, 1)),
-    #("3-to-1 ellipse", partial(ellipse, 3)),
-    ("starfish", get_starfish_mesh, 5),
-    ("sphere", get_sphere_mesh, 3),
-    ])
-@pytest.mark.parametrize(("zero_op_name", "k"), [
-    ("green", 0),
-    ("green", 1.2),
-    ("green_grad", 0),
-    ("green_grad", 1.2),
-    ("zero_calderon", 0),
-    ])
-# sample invocation to copy and paste:
-# 'test_identities(cl._csc, "green", "starfish", get_starfish_mesh, 4, 0)'
-def test_identities(ctx_getter, zero_op_name, mesh_name, mesh_getter, qbx_order, k):
-    logging.basicConfig(level=logging.INFO)
-
-    cl_ctx = ctx_getter()
-    queue = cl.CommandQueue(cl_ctx)
-
-    # prevent cache 'splosion
-    from sympy.core.cache import clear_cache
-    clear_cache()
-
-    if mesh_name == "sphere" and k != 0:
-        pytest.skip("both direct eval and generating the FMM kernels are too slow")
-
-    if mesh_name == "sphere" and zero_op_name == "green_grad":
-        pytest.skip("does not achieve sufficient precision")
-
-    target_order = 8
-
-    order_table = {
-            "green": qbx_order,
-            "green_grad": qbx_order-1,
-            "zero_calderon": qbx_order-1,
-            }
-
-    from pytools.convergence import EOCRecorder
-    eoc_rec = EOCRecorder()
-
-    for refinement_increment in [0, 1, 2]:
-        mesh = mesh_getter(refinement_increment, target_order)
-        if mesh is None:
-            break
-
-        d = mesh.ambient_dim
-
-        u_sym = sym.var("u")
-        grad_u_sym = sym.make_sym_mv("grad_u",  d)
-        dn_u_sym = sym.var("dn_u")
-
-        from sumpy.kernel import LaplaceKernel, HelmholtzKernel
-        lap_k_sym = LaplaceKernel(d)
-        if k == 0:
-            k_sym = lap_k_sym
-            knl_kwargs = {}
-        else:
-            k_sym = HelmholtzKernel(d)
-            knl_kwargs = {"k": sym.var("k")}
-
-        zero_op_table = {
-                "green":
-                sym.S(k_sym, dn_u_sym, qbx_forced_limit=-1, **knl_kwargs)
-                - sym.D(k_sym, u_sym, qbx_forced_limit="avg", **knl_kwargs)
-                - 0.5*u_sym,
-
-                "green_grad":
-                d1.resolve(d1.dnabla(d) * d1(sym.S(k_sym, dn_u_sym,
-                    qbx_forced_limit="avg", **knl_kwargs)))
-                - d2.resolve(d2.dnabla(d) * d2(sym.D(k_sym, u_sym,
-                    qbx_forced_limit="avg", **knl_kwargs)))
-                - 0.5*grad_u_sym,
-
-                # only for k==0:
-                "zero_calderon":
-                -sym.Dp(lap_k_sym, sym.S(lap_k_sym, u_sym))
-                - 0.25*u_sym + sym.Sp(lap_k_sym, sym.Sp(lap_k_sym, u_sym))
-                }
-
-        zero_op = zero_op_table[zero_op_name]
-
-        from meshmode.discretization import Discretization
-        from meshmode.discretization.poly_element import \
-                InterpolatoryQuadratureSimplexGroupFactory
-        from pytential.qbx import QBXLayerPotentialSource
-        pre_density_discr = Discretization(
-                cl_ctx, mesh,
-                InterpolatoryQuadratureSimplexGroupFactory(target_order))
-
-        if d == 2:
-            order_bump = 15
-        elif d == 3:
-            order_bump = 8
-
-        refiner_extra_kwargs = {}
-
-        if k != 0:
-            refiner_extra_kwargs["kernel_length_scale"] = 5/k
-
-        qbx, _ = QBXLayerPotentialSource(
-                pre_density_discr, 4*target_order,
-                qbx_order, fmm_order=qbx_order + order_bump
-                ).with_refinement(**refiner_extra_kwargs)
-
-        density_discr = qbx.density_discr
-
-        # {{{ compute values of a solution to the PDE
-
-        nodes_host = density_discr.nodes().get(queue)
-        normal = bind(density_discr, sym.normal(d))(queue).as_vector(np.object)
-        normal_host = [normal[j].get() for j in range(d)]
-
-        if k != 0:
-            if d == 2:
-                angle = 0.3
-                wave_vec = np.array([np.cos(angle), np.sin(angle)])
-                u = np.exp(1j*k*np.tensordot(wave_vec, nodes_host, axes=1))
-                grad_u = 1j*k*wave_vec[:, np.newaxis]*u
-            else:
-                center = np.array([3, 1, 2])
-                diff = nodes_host - center[:, np.newaxis]
-                r = la.norm(diff, axis=0)
-                u = np.exp(1j*k*r) / r
-                grad_u = diff * (1j*k*u/r - u/r**2)
-        else:
-            center = np.array([3, 1, 2])[:d]
-            diff = nodes_host - center[:, np.newaxis]
-            dist_squared = np.sum(diff**2, axis=0)
-            dist = np.sqrt(dist_squared)
-            if d == 2:
-                u = np.log(dist)
-                grad_u = diff/dist_squared
-            elif d == 3:
-                u = 1/dist
-                grad_u = -diff/dist**3
-            else:
-                assert False
-
-        dn_u = 0
-        for i in range(d):
-            dn_u = dn_u + normal_host[i]*grad_u[i]
-
-        # }}}
-
-        u_dev = cl.array.to_device(queue, u)
-        dn_u_dev = cl.array.to_device(queue, dn_u)
-        grad_u_dev = cl.array.to_device(queue, grad_u)
-
-        key = (qbx_order, mesh_name, refinement_increment, zero_op_name)
-
-        bound_op = bind(qbx, zero_op)
-        error = bound_op(
-                queue, u=u_dev, dn_u=dn_u_dev, grad_u=grad_u_dev, k=k)
-        if 0:
-            pt.plot(error)
-            pt.show()
-
-        l2_error_norm = norm(density_discr, queue, error)
-        print(key, l2_error_norm)
-
-        eoc_rec.add_data_point(qbx.h_max, l2_error_norm)
-
-    print(eoc_rec)
-    tgt_order = order_table[zero_op_name]
-    assert eoc_rec.order_estimate() > tgt_order - 1.3
-
-# }}}
-
-
-=======
->>>>>>> 292086df
 # {{{ test off-surface eval
 
 @pytest.mark.parametrize("use_fmm", [True, False])
