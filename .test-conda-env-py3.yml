name: test-conda-env-py3
channels:
- conda-forge
- defaults
dependencies:
- git
- scipy
- conda-forge::numpy
- conda-forge::sympy
- pocl
- islpy
- pyopencl
- python>=3.6
- symengine=0.3.0
- python-symengine=0.3.0
- pyfmmlib
- cython

- pip
- pip:
<<<<<<< HEAD
    - git+https://gitlab.tiker.net/inducer/boxtree@distributed-fmm-global
=======
    - git+https://github.com/gaohao95/boxtree@opencl-counter
>>>>>>> 9d11c8dc
    - git+https://github.com/inducer/pymbolic
    - git+https://github.com/inducer/loopy
    - git+https://gitlab.tiker.net/inducer/sumpy
    - git+https://github.com/inducer/meshmode<|MERGE_RESOLUTION|>--- conflicted
+++ resolved
@@ -18,11 +18,7 @@
 
 - pip
 - pip:
-<<<<<<< HEAD
-    - git+https://gitlab.tiker.net/inducer/boxtree@distributed-fmm-global
-=======
-    - git+https://github.com/gaohao95/boxtree@opencl-counter
->>>>>>> 9d11c8dc
+    - git+https://github.com/gaohao95/boxtree@distributed-fmm-global
     - git+https://github.com/inducer/pymbolic
     - git+https://github.com/inducer/loopy
     - git+https://gitlab.tiker.net/inducer/sumpy
