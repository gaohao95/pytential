# -*- coding: utf-8 -*-
from __future__ import division, absolute_import

__copyright__ = "Copyright (C) 2013 Andreas Kloeckner"

__license__ = """
Permission is hereby granted, free of charge, to any person obtaining a copy
of this software and associated documentation files (the "Software"), to deal
in the Software without restriction, including without limitation the rights
to use, copy, modify, merge, publish, distribute, sublicense, and/or sell
copies of the Software, and to permit persons to whom the Software is
furnished to do so, subject to the following conditions:

The above copyright notice and this permission notice shall be included in
all copies or substantial portions of the Software.

THE SOFTWARE IS PROVIDED "AS IS", WITHOUT WARRANTY OF ANY KIND, EXPRESS OR
IMPLIED, INCLUDING BUT NOT LIMITED TO THE WARRANTIES OF MERCHANTABILITY,
FITNESS FOR A PARTICULAR PURPOSE AND NONINFRINGEMENT. IN NO EVENT SHALL THE
AUTHORS OR COPYRIGHT HOLDERS BE LIABLE FOR ANY CLAIM, DAMAGES OR OTHER
LIABILITY, WHETHER IN AN ACTION OF CONTRACT, TORT OR OTHERWISE, ARISING FROM,
OUT OF OR IN CONNECTION WITH THE SOFTWARE OR THE USE OR OTHER DEALINGS IN
THE SOFTWARE.
"""

import six

import numpy as np
from pytools import memoize_method
from meshmode.discretization import Discretization
from pytential.qbx.target_assoc import QBXTargetAssociationFailedException
from pytential.source import LayerPotentialSourceBase
from pytential.qbx.cost import AbstractQBXCostModel, CLQBXCostModel

import pyopencl as cl

import logging
logger = logging.getLogger(__name__)


__doc__ = """
.. autoclass:: QBXLayerPotentialSource

.. autoclass:: QBXTargetAssociationFailedException
"""


# {{{ QBX layer potential source

class _not_provided:  # noqa: N801
    pass


class QBXLayerPotentialSource(LayerPotentialSourceBase):
    """A source discretization for a QBX layer potential.

    .. attribute :: qbx_order
    .. attribute :: fmm_order

    .. automethod :: __init__
    .. automethod :: with_refinement
    .. automethod :: copy

    .. attribute :: stage2_density_discr
    .. attribute :: quad_stage2_density_discr

    See :ref:`qbxguts` for some information on the inner workings of this.
    """

    # {{{ constructor / copy

    def __init__(self,
            density_discr,
            fine_order,
            qbx_order=None,
            fmm_order=None,
            fmm_level_to_order=None,
            to_refined_connection=None,
            expansion_factory=None,
            target_association_tolerance=_not_provided,

            # begin experimental arguments
            # FIXME default debug=False once everything has matured
            debug=True,
            _refined_for_global_qbx=False,
            _expansions_in_tree_have_extent=True,
            _expansion_stick_out_factor=0.5,
            _well_sep_is_n_away=2,
            _max_leaf_refine_weight=None,
            _box_extent_norm=None,
            _from_sep_smaller_crit=None,
            _from_sep_smaller_min_nsources_cumul=None,
            _tree_kind="adaptive",
            _use_target_specific_qbx=None,
            geometry_data_inspector=None,
            cost_model=None,
            knl_specific_calibration_params=None,
            fmm_backend="sumpy",
            target_stick_out_factor=_not_provided):
        """
        :arg fine_order: The total degree to which the (upsampled)
             underlying quadrature is exact.
        :arg to_refined_connection: A connection used for resampling from
             *density_discr* the fine density discretization.  It is assumed
             that the fine density discretization given by
             *to_refined_connection.to_discr* is *not* already upsampled. May
             be *None*.
        :arg fmm_order: `False` for direct calculation. May not be given if
            *fmm_level_to_order* is given.
        :arg fmm_level_to_order: A function that takes arguments of
             *(kernel, kernel_args, tree, level)* and returns the expansion
             order to be used on a given *level* of *tree* with *kernel*, where
             *kernel* is the :class:`sumpy.kernel.Kernel` being evaluated, and
             *kernel_args* is a set of *(key, value)* tuples with evaluated
             kernel arguments. May not be given if *fmm_order* is given.

        Experimental arguments without a promise of forward compatibility:

        :arg _use_target_specific_qbx: Whether to use target-specific
            acceleration by default if possible. *None* means
            "use if possible".
        :arg cost_model: Either *None* or instance of
             :class:`~pytential.qbx.cost.AbstractQBXCostModel`, used for gathering
             modeled costs (experimental)
        """

        # {{{ argument processing

        if fine_order is None:
            raise ValueError("fine_order must be provided.")

        if qbx_order is None:
            raise ValueError("qbx_order must be provided.")

        if target_stick_out_factor is not _not_provided:
            from warnings import warn
            warn("target_stick_out_factor has been renamed to "
                    "target_association_tolerance. "
                    "Using target_stick_out_factor is deprecated "
                    "and will stop working in 2018.",
                    DeprecationWarning, stacklevel=2)

            if target_association_tolerance is not _not_provided:
                raise TypeError("May not pass both target_association_tolerance and "
                        "target_stick_out_factor.")

            target_association_tolerance = target_stick_out_factor

        del target_stick_out_factor

        if target_association_tolerance is _not_provided:
            target_association_tolerance = float(
                    np.finfo(density_discr.real_dtype).eps) * 1e3

        if fmm_order is not None and fmm_level_to_order is not None:
            raise TypeError("may not specify both fmm_order and fmm_level_to_order")

        if _box_extent_norm is None:
            _box_extent_norm = "l2"

        if _from_sep_smaller_crit is None:
            # This seems to win no matter what the box extent norm is
            # https://gitlab.tiker.net/papers/2017-qbx-fmm-3d/issues/10
            _from_sep_smaller_crit = "precise_linf"

        if fmm_level_to_order is None:
            if fmm_order is False:
                fmm_level_to_order = False
            else:
                def fmm_level_to_order(kernel, kernel_args, tree, level):  # noqa pylint:disable=function-redefined
                    return fmm_order

        if _max_leaf_refine_weight is None:
            if density_discr.ambient_dim == 2:
                # FIXME: This should be verified now that l^2 is the default.
                _max_leaf_refine_weight = 64
            elif density_discr.ambient_dim == 3:
                # For static_linf/linf: https://gitlab.tiker.net/papers/2017-qbx-fmm-3d/issues/8#note_25009  # noqa
                # For static_l2/l2: https://gitlab.tiker.net/papers/2017-qbx-fmm-3d/issues/12  # noqa
                _max_leaf_refine_weight = 512
            else:
                # Just guessing...
                _max_leaf_refine_weight = 64

        if _from_sep_smaller_min_nsources_cumul is None:
            # See here for the comment thread that led to these defaults:
            # https://gitlab.tiker.net/inducer/boxtree/merge_requests/28#note_18661
            if density_discr.dim == 1:
                _from_sep_smaller_min_nsources_cumul = 15
            else:
                _from_sep_smaller_min_nsources_cumul = 30

        # }}}

        LayerPotentialSourceBase.__init__(self, density_discr)

        self.fine_order = fine_order
        self.qbx_order = qbx_order
        self.fmm_level_to_order = fmm_level_to_order

        assert target_association_tolerance is not None

        self.target_association_tolerance = target_association_tolerance
        self.fmm_backend = fmm_backend

        # Default values are lazily provided if these are None
        self._to_refined_connection = to_refined_connection

        if expansion_factory is None:
            from sumpy.expansion import DefaultExpansionFactory
            expansion_factory = DefaultExpansionFactory()
        self.expansion_factory = expansion_factory

        self.debug = debug
        self._refined_for_global_qbx = _refined_for_global_qbx
        self._expansions_in_tree_have_extent = \
                _expansions_in_tree_have_extent
        self._expansion_stick_out_factor = _expansion_stick_out_factor
        self._well_sep_is_n_away = _well_sep_is_n_away
        self._max_leaf_refine_weight = _max_leaf_refine_weight
        self._box_extent_norm = _box_extent_norm
        self._from_sep_smaller_crit = _from_sep_smaller_crit
        self._from_sep_smaller_min_nsources_cumul = \
                _from_sep_smaller_min_nsources_cumul
        self._tree_kind = _tree_kind
        self._use_target_specific_qbx = _use_target_specific_qbx
        self.geometry_data_inspector = geometry_data_inspector

<<<<<<< HEAD
=======
        if cost_model is None:
            from pytential.qbx.cost import PythonQBXCostModel
            cost_model = PythonQBXCostModel()

>>>>>>> 9d11c8dc
        self.cost_model = cost_model
        self.knl_specific_calibration_params = knl_specific_calibration_params

        # /!\ *All* parameters set here must also be set by copy() below,
        # otherwise they will be reset to their default values behind your
        # back if the layer potential source is ever copied. (such as
        # during refinement)

    def copy(
            self,
            density_discr=None,
            fine_order=None,
            qbx_order=None,
            fmm_order=_not_provided,
            fmm_level_to_order=_not_provided,
            to_refined_connection=None,
            target_association_tolerance=_not_provided,
            _expansions_in_tree_have_extent=_not_provided,
            _expansion_stick_out_factor=_not_provided,
            _max_leaf_refine_weight=None,
            _box_extent_norm=None,
            _from_sep_smaller_crit=None,
            _tree_kind=None,
            _use_target_specific_qbx=_not_provided,
            geometry_data_inspector=None,
            fmm_backend=None,
            cost_model=_not_provided,
            knl_specific_calibration_params=_not_provided,

            debug=_not_provided,
            _refined_for_global_qbx=_not_provided,
            target_stick_out_factor=_not_provided,
            ):

        # {{{ argument processing

        if target_stick_out_factor is not _not_provided:
            from warnings import warn
            warn("target_stick_out_factor has been renamed to "
                    "target_association_tolerance. "
                    "Using target_stick_out_factor is deprecated "
                    "and will stop working in 2018.",
                    DeprecationWarning, stacklevel=2)

            if target_association_tolerance is not _not_provided:
                raise TypeError("May not pass both target_association_tolerance and "
                        "target_stick_out_factor.")

            target_association_tolerance = target_stick_out_factor

        elif target_association_tolerance is _not_provided:
            target_association_tolerance = self.target_association_tolerance

        del target_stick_out_factor

        # }}}

        kwargs = {}

        if (fmm_order is not _not_provided
                and fmm_level_to_order is not _not_provided):
            raise TypeError("may not specify both fmm_order and fmm_level_to_order")
        elif fmm_order is not _not_provided:
            kwargs["fmm_order"] = fmm_order
        elif fmm_level_to_order is not _not_provided:
            kwargs["fmm_level_to_order"] = fmm_level_to_order
        else:
            kwargs["fmm_level_to_order"] = self.fmm_level_to_order

        # FIXME Could/should share wrangler and geometry kernels
        # if no relevant changes have been made.
        return QBXLayerPotentialSource(
                density_discr=density_discr or self.density_discr,
                fine_order=(
                    fine_order if fine_order is not None else self.fine_order),
                qbx_order=qbx_order if qbx_order is not None else self.qbx_order,

                target_association_tolerance=target_association_tolerance,
                to_refined_connection=(
                    to_refined_connection or self._to_refined_connection),

                debug=(
                    # False is a valid value here
                    debug if debug is not _not_provided else self.debug),
                _refined_for_global_qbx=(
                    # False is a valid value here
                    _refined_for_global_qbx
                    if _refined_for_global_qbx is not _not_provided
                    else self._refined_for_global_qbx),
                _expansions_in_tree_have_extent=(
                    # False is a valid value here
                    _expansions_in_tree_have_extent
                    if _expansions_in_tree_have_extent is not _not_provided
                    else self._expansions_in_tree_have_extent),
                _expansion_stick_out_factor=(
                    # 0 is a valid value here
                    _expansion_stick_out_factor
                    if _expansion_stick_out_factor is not _not_provided
                    else self._expansion_stick_out_factor),
                _well_sep_is_n_away=self._well_sep_is_n_away,
                _max_leaf_refine_weight=(
                    _max_leaf_refine_weight or self._max_leaf_refine_weight),
                _box_extent_norm=(_box_extent_norm or self._box_extent_norm),
                _from_sep_smaller_crit=(
                    _from_sep_smaller_crit or self._from_sep_smaller_crit),
                _from_sep_smaller_min_nsources_cumul=(
                    self._from_sep_smaller_min_nsources_cumul),
                _tree_kind=_tree_kind or self._tree_kind,
                _use_target_specific_qbx=(_use_target_specific_qbx
                    if _use_target_specific_qbx is not _not_provided
                    else self._use_target_specific_qbx),
                geometry_data_inspector=(
                    geometry_data_inspector or self.geometry_data_inspector),
                cost_model=(
                        # None is a valid value here
                        cost_model
                        if cost_model is not _not_provided
                        else self.cost_model),
                knl_specific_calibration_params=(
                        knl_specific_calibration_params
                        if knl_specific_calibration_params is not _not_provided
                        else self.knl_specific_calibration_params),
                fmm_backend=fmm_backend or self.fmm_backend,
                **kwargs)

    # }}}

    @property
    def stage2_density_discr(self):
        """The refined, interpolation-focused density discretization (no oversampling).
        """
        return (self._to_refined_connection.to_discr
                if self._to_refined_connection is not None
                else self.density_discr)

    @property
    @memoize_method
    def refined_interp_to_ovsmp_quad_connection(self):
        from meshmode.discretization.connection import make_same_mesh_connection

        return make_same_mesh_connection(
                self.quad_stage2_density_discr,
                self.stage2_density_discr)

    @property
    @memoize_method
    def quad_stage2_density_discr(self):
        """The refined, quadrature-focused density discretization (with upsampling).
        """
        from meshmode.discretization.poly_element import (
                QuadratureSimplexGroupFactory)

        return Discretization(
            self.density_discr.cl_context, self.stage2_density_discr.mesh,
            QuadratureSimplexGroupFactory(self.fine_order),
            self.real_dtype)

    # {{{ weights and area elements

    @memoize_method
    def weights_and_area_elements(self):
        from pytential import bind, sym
        with cl.CommandQueue(self.cl_context) as queue:
            return bind(self, sym.weights_and_area_elements(
                self.ambient_dim,
                dofdesc=sym.QBX_SOURCE_QUAD_STAGE2))(queue).with_queue(None)

    # }}}

    @property
    @memoize_method
    def resampler(self):
        from meshmode.discretization.connection import \
                ChainedDiscretizationConnection

        conn = self.refined_interp_to_ovsmp_quad_connection

        if self._to_refined_connection is not None:
            return ChainedDiscretizationConnection(
                    [self._to_refined_connection, conn])

        return conn

    @property
    @memoize_method
    def direct_resampler(self):
        """
        .. warning::

            This always returns a
            :class:`~meshmode.discretization.connection.DirectDiscretizationConnection`.
            In case the geometry has been refined multiple times, a direct
            connection can have a large number of groups and/or
            interpolation batches, making it scale significantly worse than
            the one returned by :attr:`resampler`.
        """
        from meshmode.discretization.connection import \
                flatten_chained_connection

        conn = self.resampler
        with cl.CommandQueue(self.cl_context) as queue:
            conn = flatten_chained_connection(queue, conn)

        return conn

    @property
    @memoize_method
    def tree_code_container(self):
        from pytential.qbx.utils import TreeCodeContainer
        return TreeCodeContainer(self.cl_context)

    @property
    @memoize_method
    def refiner_code_container(self):
        from pytential.qbx.refinement import RefinerCodeContainer
        return RefinerCodeContainer(self.cl_context, self.tree_code_container)

    @property
    @memoize_method
    def target_association_code_container(self):
        from pytential.qbx.target_assoc import TargetAssociationCodeContainer
        return TargetAssociationCodeContainer(
                self.cl_context, self.tree_code_container)

    @memoize_method
    def with_refinement(self, target_order=None, kernel_length_scale=None,
            maxiter=None, visualize=False, refiner=None,
            _expansion_disturbance_tolerance=None,
            _force_stage2_uniform_refinement_rounds=None,
            _scaled_max_curvature_threshold=None):
        """
        :arg refiner: If the mesh underlying :attr:`density_discr`
            is itself the result of refinement, then its
            :class:`meshmode.refinement.Refiner` instance may need to
            be reused for continued refinement. This argument
            provides the opportunity to pass in an existing refiner
            that should be used for continued refinement.
        :returns: a tuple ``(lpot_src, cnx)``, where ``lpot_src`` is a
            :class:`QBXLayerPotentialSource` and ``cnx`` is a
            :class:`meshmode.discretization.connection.DiscretizationConnection`
            from the originally given to the refined geometry.
        """
        from pytential.qbx.refinement import refine_for_global_qbx

        from meshmode.discretization.poly_element import (
                InterpolatoryQuadratureSimplexGroupFactory)

        if target_order is None:
            target_order = self.density_discr.groups[0].order

        with cl.CommandQueue(self.cl_context) as queue:
            lpot, connection = refine_for_global_qbx(
                    self,
                    self.refiner_code_container.get_wrangler(queue),
                    InterpolatoryQuadratureSimplexGroupFactory(target_order),
                    kernel_length_scale=kernel_length_scale,
                    maxiter=maxiter, visualize=visualize,
                    expansion_disturbance_tolerance=_expansion_disturbance_tolerance,
                    force_stage2_uniform_refinement_rounds=(
                        _force_stage2_uniform_refinement_rounds),
                    scaled_max_curvature_threshold=(
                        _scaled_max_curvature_threshold),
                    refiner=refiner)

        return lpot, connection

    # {{{ internal API

    @memoize_method
    def qbx_fmm_geometry_data(self, target_discrs_and_qbx_sides):
        """
        :arg target_discrs_and_qbx_sides:
            a tuple of *(discr, qbx_forced_limit)*
            tuples, where *discr* is a
            :class:`meshmode.discretization.Discretization`
            or
            :class:`pytential.target.TargetBase`
            instance
        """
        from pytential.qbx.geometry import QBXFMMGeometryData

        return QBXFMMGeometryData(self.qbx_fmm_code_getter,
                self, target_discrs_and_qbx_sides,
                target_association_tolerance=self.target_association_tolerance,
                tree_kind=self._tree_kind,
                debug=self.debug)

    # }}}

    # {{{ helpers for symbolic operator processing

    def preprocess_optemplate(self, name, discretizations, expr):
        """
        :arg name: The symbolic name for *self*, which the preprocessor
            should use to find which expressions it is allowed to modify.
        """
        from pytential.symbolic.mappers import QBXPreprocessor
        return QBXPreprocessor(name, discretizations)(expr)

    def op_group_features(self, expr):
        from sumpy.kernel import AxisTargetDerivativeRemover
        result = (
                expr.source, expr.density,
                AxisTargetDerivativeRemover()(expr.kernel),
                )

        return result

    # }}}

    # {{{ internal functionality for execution

    def exec_compute_potential_insn(self, queue, insn, bound_expr, evaluate,
            return_timing_data):
        extra_args = {}

        if self.fmm_level_to_order is False:
            func = self.exec_compute_potential_insn_direct
            extra_args["return_timing_data"] = return_timing_data

        else:
            func = self.exec_compute_potential_insn_fmm

            def drive_fmm(wrangler, strengths, geo_data, kernel, kernel_arguments):
                del geo_data, kernel, kernel_arguments
                from pytential.qbx.fmm import drive_fmm
                if return_timing_data:
                    timing_data = {}
                else:
                    timing_data = None
                return drive_fmm(wrangler, strengths, timing_data), timing_data

            extra_args["fmm_driver"] = drive_fmm

        return self._dispatch_compute_potential_insn(
                queue, insn, bound_expr, evaluate, func, extra_args)

    def cost_model_compute_potential_insn(self, queue, insn, bound_expr, evaluate,
<<<<<<< HEAD
                                          calibration_params):
=======
                                          calibration_params, per_box):
>>>>>>> 9d11c8dc
        """Using :attr:`cost_model`, evaluate the cost of executing *insn*.
        Cost model results are gathered in
        :attr:`pytential.symbolic.execution.BoundExpression.modeled_cost`
        along the way.

        :returns: whatever :meth:`exec_compute_potential_insn_fmm` returns.
        """
        if self.fmm_level_to_order is False:
            raise NotImplementedError("perf modeling direct evaluations")

        def drive_cost_model(
                    wrangler, strengths, geo_data, kernel, kernel_arguments):
            del strengths
<<<<<<< HEAD
            cost_model_result = self.cost_model(
                geo_data, kernel, kernel_arguments, calibration_params
            )

            from pytools.obj_array import with_object_array_or_scalar
            output_placeholder = with_object_array_or_scalar(
                wrangler.finalize_potentials,
                wrangler.full_output_zeros()
=======
            cost_model_result, metadata = self.cost_model(
                geo_data, kernel, kernel_arguments, calibration_params,
                per_box=per_box
>>>>>>> 9d11c8dc
            )
            return wrangler.full_output_zeros(), (cost_model_result, metadata)

        return self._dispatch_compute_potential_insn(
            queue, insn, bound_expr, evaluate,
            self.exec_compute_potential_insn_fmm,
            extra_args={"fmm_driver": drive_cost_model}
        )

    def _dispatch_compute_potential_insn(self, queue, insn, bound_expr,
            evaluate, func, extra_args=None):
        if not self._refined_for_global_qbx:
            from warnings import warn
            warn(
                    "Executing global QBX without refinement. "
                    "This is unlikely to work.")

        if extra_args is None:
            extra_args = {}

        return func(queue, insn, bound_expr, evaluate, **extra_args)

    @property
    @memoize_method
    def qbx_fmm_code_getter(self):
        from pytential.qbx.geometry import QBXFMMGeometryCodeGetter
        return QBXFMMGeometryCodeGetter(self.cl_context, self.ambient_dim,
                self.tree_code_container, debug=self.debug,
                _well_sep_is_n_away=self._well_sep_is_n_away,
                _from_sep_smaller_crit=self._from_sep_smaller_crit)

    # {{{ fmm-based execution

    @memoize_method
    def expansion_wrangler_code_container(self, fmm_kernel, out_kernels):
        mpole_expn_class = \
                self.expansion_factory.get_multipole_expansion_class(fmm_kernel)
        local_expn_class = \
                self.expansion_factory.get_local_expansion_class(fmm_kernel)

        from functools import partial
        fmm_mpole_factory = partial(mpole_expn_class, fmm_kernel)
        fmm_local_factory = partial(local_expn_class, fmm_kernel)
        qbx_local_factory = partial(local_expn_class, fmm_kernel)

        if self.fmm_backend == "sumpy":
            from pytential.qbx.fmm import \
                    QBXSumpyExpansionWranglerCodeContainer
            return QBXSumpyExpansionWranglerCodeContainer(
                    self.cl_context,
                    fmm_mpole_factory, fmm_local_factory, qbx_local_factory,
                    out_kernels)

        elif self.fmm_backend == "fmmlib" or self.fmm_backend == 'distributed':
            from pytential.qbx.fmmlib import \
                    QBXFMMLibExpansionWranglerCodeContainer
            return QBXFMMLibExpansionWranglerCodeContainer(
                    self.cl_context,
                    fmm_mpole_factory, fmm_local_factory, qbx_local_factory,
                    out_kernels)

        else:
            raise ValueError("invalid FMM backend: %s" % self.fmm_backend)

    def get_target_discrs_and_qbx_sides(self, insn, bound_expr):
        """Build the list of unique target discretizations used by the
        provided instruction.
        """
        # map (name, qbx_side) to number in list
        target_name_and_side_to_number = {}
        # list of tuples (discr, qbx_side)
        target_discrs_and_qbx_sides = []

        for o in insn.outputs:
            key = (o.target_name, o.qbx_forced_limit)
            if key not in target_name_and_side_to_number:
                target_name_and_side_to_number[key] = \
                        len(target_discrs_and_qbx_sides)

                target_discr = bound_expr.places.get_geometry(o.target_name)
                if isinstance(target_discr, LayerPotentialSourceBase):
                    target_discr = target_discr.density_discr

                qbx_forced_limit = o.qbx_forced_limit
                if qbx_forced_limit is None:
                    qbx_forced_limit = 0

                target_discrs_and_qbx_sides.append(
                        (target_discr, qbx_forced_limit))

        return target_name_and_side_to_number, tuple(target_discrs_and_qbx_sides)

    def exec_compute_potential_insn_fmm(self, queue, insn, bound_expr, evaluate,
            fmm_driver):
        """
        :arg fmm_driver: A function that accepts four arguments:
            *wrangler*, *strength*, *geo_data*, *kernel*, *kernel_arguments*
        :returns: a tuple ``(assignments, extra_outputs)``, where *assignments*
            is a list of tuples containing pairs ``(name, value)`` representing
            assignments to be performed in the evaluation context.
            *extra_outputs* is data that *fmm_driver* may return
            (such as timing data), passed through unmodified.
        """
        target_name_and_side_to_number, target_discrs_and_qbx_sides = (
                self.get_target_discrs_and_qbx_sides(insn, bound_expr))

        geo_data = self.qbx_fmm_geometry_data(target_discrs_and_qbx_sides)

        # FIXME Exert more positive control over geo_data attribute lifetimes using
        # geo_data.<method>.clear_cache(geo_data).

        # FIXME Synthesize "bad centers" around corners and edges that have
        # inadequate QBX coverage.

        # FIXME don't compute *all* output kernels on all targets--respect that
        # some target discretizations may only be asking for derivatives (e.g.)

        strengths = (evaluate(insn.density).with_queue(queue)
                * self.weights_and_area_elements())
        out_kernels = tuple(knl for knl in insn.kernels)
        fmm_kernel = self.get_fmm_kernel(out_kernels)
        output_and_expansion_dtype = (
                self.get_fmm_output_and_expansion_dtype(fmm_kernel, strengths))
        kernel_extra_kwargs, source_extra_kwargs = (
                self.get_fmm_expansion_wrangler_extra_kwargs(
                    queue, out_kernels, geo_data.tree().user_source_ids,
                    insn.kernel_arguments, evaluate))

        wrangler = self.expansion_wrangler_code_container(
                fmm_kernel, out_kernels).get_wrangler(
                        queue, geo_data, output_and_expansion_dtype,
                        self.qbx_order,
                        self.fmm_level_to_order,
                        source_extra_kwargs=source_extra_kwargs,
                        kernel_extra_kwargs=kernel_extra_kwargs,
                        _use_target_specific_qbx=self._use_target_specific_qbx)

        from pytential.qbx.geometry import target_state
        if (geo_data.user_target_to_center().with_queue(queue)
                == target_state.FAILED).any().get():
            raise RuntimeError("geometry has failed targets")

        # {{{ geometry data inspection hook

        if self.geometry_data_inspector is not None:
            perform_fmm = self.geometry_data_inspector(insn, bound_expr, geo_data)
            if not perform_fmm:
                return [(o.name, 0) for o in insn.outputs]

        # }}}

        # {{{ execute global QBX

        if self.fmm_backend == 'distributed':
            # FIXME: If the expansion wrangler is not FMMLib, the argument
            # 'uses_pde_expansions' might be different
            if self.cost_model is None:
                cost_model = CLQBXCostModel(queue)
            else:
                cost_model = self.cost_model

            if self.knl_specific_calibration_params is None:
                import warnings
                warnings.warn(
                    "Kernel-specific calibration parameters are not supplied when"
                    "using distributed FMM."
                )
                # TODO: supply better default calibration parameters
                calibration_params = \
                    AbstractQBXCostModel.get_constantone_calibration_params()
            elif (isinstance(self.knl_specific_calibration_params, str)
                    and self.knl_specific_calibration_params == "constant_one"):
                calibration_params = \
                    AbstractQBXCostModel.get_constantone_calibration_params()
            else:
                knls = tuple(knl for knl in insn.kernels)
                calibration_params = self.knl_specific_calibration_params[knls]

            kernel_args = {}
            for arg_name, arg_expr in six.iteritems(insn.kernel_arguments):
                kernel_args[arg_name] = evaluate(arg_expr)

            boxes_time = cost_model.aggregate_stage_costs_per_box(
                geo_data.traversal(), cost_model.get_qbx_modeled_cost(
                    geo_data, insn.base_kernel, kernel_args, calibration_params
                )
            ).get()

            distributed_geo_data = self.distibuted_geo_data(
                geo_data, queue, wrangler, boxes_time
            )

            from pytential.qbx.distributed import drive_dfmm
            all_potentials_on_every_target = drive_dfmm(
                queue, strengths, distributed_geo_data, comm=self.comm
            )

            extra_outputs = None
        else:
            # Execute global QBX.
            all_potentials_on_every_target, extra_outputs = (
                fmm_driver(
                    wrangler, strengths, geo_data, fmm_kernel, kernel_extra_kwargs))

        # }}}

        result = []

        for o in insn.outputs:
            target_side_number = target_name_and_side_to_number[
                    o.target_name, o.qbx_forced_limit]
            target_slice = slice(*geo_data.target_info().target_discr_starts[
                    target_side_number:target_side_number+2])

            result.append(
                (o.name,
                 all_potentials_on_every_target[o.kernel_index][target_slice])
            )

        return result, extra_outputs

    # }}}

    # {{{ direct execution

    @memoize_method
    def get_lpot_applier(self, kernels):
        # needs to be separate method for caching

        from pytools import any
        if any(knl.is_complex_valued for knl in kernels):
            value_dtype = self.density_discr.complex_dtype
        else:
            value_dtype = self.density_discr.real_dtype

        from sumpy.qbx import LayerPotential
        from sumpy.expansion.local import LineTaylorLocalExpansion
        return LayerPotential(self.cl_context,
                    [LineTaylorLocalExpansion(knl, self.qbx_order)
                        for knl in kernels],
                    value_dtypes=value_dtype)

    @memoize_method
    def get_lpot_applier_on_tgt_subset(self, kernels):
        # needs to be separate method for caching

        from pytools import any
        if any(knl.is_complex_valued for knl in kernels):
            value_dtype = self.density_discr.complex_dtype
        else:
            value_dtype = self.density_discr.real_dtype

        from pytential.qbx.direct import LayerPotentialOnTargetAndCenterSubset
        from sumpy.expansion.local import VolumeTaylorLocalExpansion
        return LayerPotentialOnTargetAndCenterSubset(
                self.cl_context,
                [VolumeTaylorLocalExpansion(knl, self.qbx_order)
                    for knl in kernels],
                value_dtypes=value_dtype)

    @memoize_method
    def get_qbx_target_numberer(self, dtype):
        assert dtype == np.int32
        from pyopencl.scan import GenericScanKernel
        return GenericScanKernel(
                self.cl_context, np.int32,
                arguments="int *tgt_to_qbx_center, int *qbx_tgt_number, int *count",
                input_expr="tgt_to_qbx_center[i] >= 0 ? 1 : 0",
                scan_expr="a+b", neutral="0",
                output_statement="""
                    if (item != prev_item)
                        qbx_tgt_number[item-1] = i;

                    if (i+1 == N)
                        *count = item;
                    """)

    def exec_compute_potential_insn_direct(self, queue, insn, bound_expr, evaluate,
            return_timing_data):
        if return_timing_data:
            from pytential.source import UnableToCollectTimingData
            from warnings import warn
            warn(
                    "Timing data collection not supported.",
                    category=UnableToCollectTimingData)

        lpot_applier = self.get_lpot_applier(insn.kernels)
        p2p = None
        lpot_applier_on_tgt_subset = None

        kernel_args = {}
        for arg_name, arg_expr in six.iteritems(insn.kernel_arguments):
            kernel_args[arg_name] = evaluate(arg_expr)

        strengths = (evaluate(insn.density).with_queue(queue)
                * self.weights_and_area_elements())

        from pytential import bind, sym
        expansion_radii = bind(self,
                sym.expansion_radii(self.ambient_dim))(queue)
        centers = {
                -1: bind(self,
                    sym.expansion_centers(self.ambient_dim, -1))(queue),
                +1: bind(self,
                    sym.expansion_centers(self.ambient_dim, +1))(queue)
                }

        # FIXME: Do this all at once
        result = []
        for o in insn.outputs:
            target_discr = bound_expr.get_discretization(o.target_name)

            is_self = self.density_discr is target_discr

            if is_self:
                # QBXPreprocessor is supposed to have taken care of this
                assert o.qbx_forced_limit is not None
                assert abs(o.qbx_forced_limit) > 0

                evt, output_for_each_kernel = lpot_applier(
                        queue, target_discr.nodes(),
                        self.quad_stage2_density_discr.nodes(),
                        centers[o.qbx_forced_limit],
                        [strengths],
                        expansion_radii=expansion_radii,
                        **kernel_args)
                result.append((o.name, output_for_each_kernel[o.kernel_index]))
            else:
                # no on-disk kernel caching
                if p2p is None:
                    p2p = self.get_p2p(insn.kernels)
                if lpot_applier_on_tgt_subset is None:
                    lpot_applier_on_tgt_subset = self.get_lpot_applier_on_tgt_subset(
                            insn.kernels)

                evt, output_for_each_kernel = p2p(queue,
                        target_discr.nodes(),
                        self.quad_stage2_density_discr.nodes(),
                        [strengths], **kernel_args)

                qbx_forced_limit = o.qbx_forced_limit
                if qbx_forced_limit is None:
                    qbx_forced_limit = 0

                geo_data = self.qbx_fmm_geometry_data(
                        target_discrs_and_qbx_sides=(
                            (target_discr, qbx_forced_limit),
                        ))

                # center-related info is independent of targets

                # First ncenters targets are the centers
                tgt_to_qbx_center = (
                        geo_data.user_target_to_center()[geo_data.ncenters:]
                        .copy(queue=queue)
                        .with_queue(queue))

                qbx_tgt_numberer = self.get_qbx_target_numberer(
                        tgt_to_qbx_center.dtype)
                qbx_tgt_count = cl.array.empty(queue, (), np.int32)
                qbx_tgt_numbers = cl.array.empty_like(tgt_to_qbx_center)

                qbx_tgt_numberer(
                        tgt_to_qbx_center, qbx_tgt_numbers, qbx_tgt_count,
                        queue=queue)

                qbx_tgt_count = int(qbx_tgt_count.get())

                if (o.qbx_forced_limit is not None
                        and abs(o.qbx_forced_limit) == 1
                        and qbx_tgt_count < target_discr.nnodes):
                    raise RuntimeError("Did not find a matching QBX center "
                            "for some targets")

                qbx_tgt_numbers = qbx_tgt_numbers[:qbx_tgt_count]
                qbx_center_numbers = tgt_to_qbx_center[qbx_tgt_numbers]
                qbx_center_numbers.finish()

                tgt_subset_kwargs = kernel_args.copy()
                for i, res_i in enumerate(output_for_each_kernel):
                    tgt_subset_kwargs["result_%d" % i] = res_i

                if qbx_tgt_count:
                    lpot_applier_on_tgt_subset(
                            queue,
                            targets=target_discr.nodes(),
                            sources=self.quad_stage2_density_discr.nodes(),
                            centers=geo_data.centers(),
                            expansion_radii=geo_data.expansion_radii(),
                            strengths=[strengths],
                            qbx_tgt_numbers=qbx_tgt_numbers,
                            qbx_center_numbers=qbx_center_numbers,
                            **tgt_subset_kwargs)

                result.append((o.name, output_for_each_kernel[o.kernel_index]))

        timing_data = {}
        return result, timing_data

    # }}}

# }}}


__all__ = (
        "QBXLayerPotentialSource",
        "QBXTargetAssociationFailedException",
        )

# vim: fdm=marker<|MERGE_RESOLUTION|>--- conflicted
+++ resolved
@@ -226,13 +226,6 @@
         self._use_target_specific_qbx = _use_target_specific_qbx
         self.geometry_data_inspector = geometry_data_inspector
 
-<<<<<<< HEAD
-=======
-        if cost_model is None:
-            from pytential.qbx.cost import PythonQBXCostModel
-            cost_model = PythonQBXCostModel()
-
->>>>>>> 9d11c8dc
         self.cost_model = cost_model
         self.knl_specific_calibration_params = knl_specific_calibration_params
 
@@ -571,11 +564,7 @@
                 queue, insn, bound_expr, evaluate, func, extra_args)
 
     def cost_model_compute_potential_insn(self, queue, insn, bound_expr, evaluate,
-<<<<<<< HEAD
-                                          calibration_params):
-=======
                                           calibration_params, per_box):
->>>>>>> 9d11c8dc
         """Using :attr:`cost_model`, evaluate the cost of executing *insn*.
         Cost model results are gathered in
         :attr:`pytential.symbolic.execution.BoundExpression.modeled_cost`
@@ -589,20 +578,10 @@
         def drive_cost_model(
                     wrangler, strengths, geo_data, kernel, kernel_arguments):
             del strengths
-<<<<<<< HEAD
-            cost_model_result = self.cost_model(
-                geo_data, kernel, kernel_arguments, calibration_params
-            )
-
-            from pytools.obj_array import with_object_array_or_scalar
-            output_placeholder = with_object_array_or_scalar(
-                wrangler.finalize_potentials,
-                wrangler.full_output_zeros()
-=======
+
             cost_model_result, metadata = self.cost_model(
                 geo_data, kernel, kernel_arguments, calibration_params,
                 per_box=per_box
->>>>>>> 9d11c8dc
             )
             return wrangler.full_output_zeros(), (cost_model_result, metadata)
 
@@ -785,11 +764,10 @@
             for arg_name, arg_expr in six.iteritems(insn.kernel_arguments):
                 kernel_args[arg_name] = evaluate(arg_expr)
 
-            boxes_time = cost_model.aggregate_stage_costs_per_box(
-                geo_data.traversal(), cost_model.get_qbx_modeled_cost(
-                    geo_data, insn.base_kernel, kernel_args, calibration_params
-                )
-            ).get()
+            boxes_time, _ = cost_model.qbx_modeled_cost_per_box(
+                geo_data, insn.base_kernel, kernel_args, calibration_params
+            )
+            boxes_time = boxes_time.get()
 
             distributed_geo_data = self.distibuted_geo_data(
                 geo_data, queue, wrangler, boxes_time
