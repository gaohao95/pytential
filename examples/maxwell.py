from __future__ import division
import numpy as np
import pyopencl as cl
from sumpy.visualization import FieldPlotter
#from mayavi import mlab
from sumpy.kernel import one_kernel_2d, LaplaceKernel, HelmholtzKernel  # noqa

import faulthandler
from six.moves import range
faulthandler.enable()

import logging
logging.basicConfig(level=logging.INFO)
logger = logging.getLogger(__name__)

cl_ctx = cl.create_some_context()
queue = cl.CommandQueue(cl_ctx)

target_order = 5
qbx_order = 3
mode_nr = 0

h = 1

k = 4


def main():
    # cl.array.to_device(queue, numpy_array)
    from meshmode.mesh.io import generate_gmsh, FileSource
    mesh = generate_gmsh(
            FileSource("ellipsoid.step"), 2, order=2,
            other_options=["-string", "Mesh.CharacteristicLengthMax = %g;" % h])

    from meshmode.mesh.processing import perform_flips
    # Flip elements--gmsh generates inside-out geometry.
    mesh = perform_flips(mesh, np.ones(mesh.nelements))

    print("%d elements" % mesh.nelements)

    from meshmode.mesh.processing import find_bounding_box
    bbox_min, bbox_max = find_bounding_box(mesh)
    bbox_center = 0.5*(bbox_min+bbox_max)
    bbox_size = max(bbox_max-bbox_min) / 2

    logger.info("%d elements" % mesh.nelements)

    from pytential.qbx import QBXLayerPotentialSource
    from meshmode.discretization import Discretization
    from meshmode.discretization.poly_element import \
            InterpolatoryQuadratureSimplexGroupFactory

    density_discr = Discretization(
            cl_ctx, mesh, InterpolatoryQuadratureSimplexGroupFactory(target_order))

    qbx = QBXLayerPotentialSource(density_discr, 4*target_order, qbx_order,
            fmm_order=qbx_order + 10, fmm_backend="fmmlib")

    from pytential.symbolic.pde.maxwell import MuellerAugmentedMFIEOperator
    pde_op = MuellerAugmentedMFIEOperator(
<<<<<<< HEAD
            omega=3,
            epss=[1.5, 1],
            mus=[1, 1],
=======
            omega=0.4,
            epss=[1.4, 1.0],
            mus=[1.2, 1.0],
>>>>>>> 08112908
            )
    from pytential import bind, sym

    unk = pde_op.make_unknown("sigma")
    sym_operator = pde_op.operator(unk)
    sym_rhs = pde_op.rhs(
            sym.make_sym_vector("Einc", 3),
            sym.make_sym_vector("Hinc", 3))
    sym_repr = pde_op.representation(0, unk)
<<<<<<< HEAD

    if 1:
        expr = sym_repr
        print(sym.pretty(expr))

        print("#"*80)
        bound_op = bind(qbx, expr)
        print(bound_op.code)
        1/0

    if 0:
        bvp_rhs = bind(qbx, sym_rhs)(queue,
                Einc=make_obj_array([
                    ...
                    ]),
                Hinc=make_obj_array([
                    ...
                    ]),
                )

        bound_op = bind(qbx, sym_operator)

        from pytential.solve import gmres
        gmres_result = gmres(
                bound_op.scipy_op(queue, "sigma", dtype=np.complex128, k=k),
                bvp_rhs, tol=1e-8, progress=True,
                stall_iterations=0,
                hard_failure=True)

        sigma = gmres_result.solution

=======
>>>>>>> 08112908

    if 1:
        expr = sym_repr
        print(sym.pretty(expr))

        print("#"*80)
        from pytential.target import PointsTarget

        tgt_points=np.zeros((3,1))
        tgt_points[0,0] = 100
        tgt_points[1,0] = -200
        tgt_points[2,0] = 300

        bound_op = bind((qbx, PointsTarget(tgt_points)), expr)
        print(bound_op.code)

    if 1:

        def green3e(x,y,z,source,strength,k):
        # electric field corresponding to dyadic green's function
        # due to monochromatic electric dipole located at "source".
        # "strength" is the the intensity of the dipole.
        #  E = (I + Hess)(exp(ikr)/r) dot (strength)
        #
            dx = x - source[0]
            dy = y - source[1]
            dz = z - source[2]
            rr = np.sqrt(dx**2 + dy**2 + dz**2)

            fout = np.exp(1j*k*rr)/rr
            evec = fout*strength
            qmat = np.zeros((3,3),dtype=np.complex128)

            qmat[0,0]=(2*dx**2-dy**2-dz**2)*(1-1j*k*rr)
            qmat[1,1]=(2*dy**2-dz**2-dx**2)*(1-1j*k*rr)
            qmat[2,2]=(2*dz**2-dx**2-dy**2)*(1-1j*k*rr)

            qmat[0,0]=qmat[0,0]+(-k**2*dx**2*rr**2)
            qmat[1,1]=qmat[1,1]+(-k**2*dy**2*rr**2)
            qmat[2,2]=qmat[2,2]+(-k**2*dz**2*rr**2)

            qmat[0,1]=(3-k**2*rr**2-3*1j*k*rr)*(dx*dy)
            qmat[1,2]=(3-k**2*rr**2-3*1j*k*rr)*(dy*dz)
            qmat[2,0]=(3-k**2*rr**2-3*1j*k*rr)*(dz*dx)

            qmat[1,0]=qmat[0,1]
            qmat[2,1]=qmat[1,2]
            qmat[0,2]=qmat[2,0]

            fout=np.exp(1j*k*rr)/rr**5/k**2

            fvec = fout*np.dot(qmat,strength)
            evec = evec + fvec
            return evec

        def green3m(x,y,z,source,strength,k):
        # magnetic field corresponding to dyadic green's function
        # due to monochromatic electric dipole located at "source".
        # "strength" is the the intensity of the dipole.
        #  H = curl((I + Hess)(exp(ikr)/r) dot (strength)) = 
        #  strength \cross \grad (exp(ikr)/r)
        #
            dx = x - source[0]
            dy = y - source[1]
            dz = z - source[2]
            rr = np.sqrt(dx**2 + dy**2 + dz**2)

            fout=(1-1j*k*rr)*np.exp(1j*k*rr)/rr**3
            fvec = np.zeros(3,dtype=np.complex128)
            fvec[0] = fout*dx
            fvec[1] = fout*dy
            fvec[2] = fout*dz

            hvec = np.cross(strength,fvec)

            return hvec

        def dipole3e(x,y,z,source,strength,k):
        #
        #  evalaute electric and magnetic field due
        #  to monochromatic electric dipole located at "source"
        #  with intensity "strength"

            evec = green3e(x,y,z,source,strength,k)
            evec = evec*1j*k
            hvec = green3m(x,y,z,source,strength,k)
            return evec,hvec
            
        def dipole3m(x,y,z,source,strength,k):
        #
        #  evalaute electric and magnetic field due
        #  to monochromatic magnetic dipole located at "source"
        #  with intensity "strength"
            evec = green3m(x,y,z,source,strength,k)
            hvec = green3e(x,y,z,source,strength,k)
            hvec = -hvec*1j*k
            return evec,hvec
            

        def dipole3eall(x,y,z,sources,strengths,k):
            ns = len(strengths)
            evec = np.zeros(3,dtype=np.complex128)
            hvec = np.zeros(3,dtype=np.complex128)

            for i in range(ns):
                evect,hvect = dipole3e(x,y,z,sources[i],strengths[i],k)
                evec = evec + evect
                hvec = hvec + hvect

        nodes = density_discr.nodes().with_queue(queue).get()
        source = [0.01,-0.03,0.02]
#        source = cl.array.to_device(queue,np.zeros(3))
#        source[0] = 0.01
#        source[1] =-0.03
#        source[2] = 0.02
        strength = np.ones(3)
       
#        evec = cl.array.to_device(queue,np.zeros((3,len(nodes[0])),dtype=np.complex128))
#        hvec = cl.array.to_device(queue,np.zeros((3,len(nodes[0])),dtype=np.complex128))

        evec = np.zeros((3,len(nodes[0])),dtype=np.complex128)
        hvec = np.zeros((3,len(nodes[0])),dtype=np.complex128)
        for i in range(len(nodes[0])):
            evec[:,i],hvec[:,i] = dipole3e(nodes[0][i],nodes[1][i],nodes[2][i],source,strength,k)
        print(np.shape(hvec))
        print(type(evec))
        print(type(hvec))

        evec = cl.array.to_device(queue,evec)
        hvec = cl.array.to_device(queue,hvec)

        bvp_rhs = bind(qbx, sym_rhs)(queue,Einc=evec,Hinc=hvec)
        print(np.shape(bvp_rhs))
        print(type(bvp_rhs))
#        print(bvp_rhs)
        1/-1

        bound_op = bind(qbx, sym_operator)

        from pytential.solve import gmres
        if 0:
            gmres_result = gmres(
                bound_op.scipy_op(queue, "sigma", dtype=np.complex128, k=k),
                bvp_rhs, tol=1e-8, progress=True,
                stall_iterations=0,
                hard_failure=True)

            sigma = gmres_result.solution

        fld_at_tgt = bind((qbx, PointsTarget(tgt_points)), sym_repr)(queue,
        sigma=bvp_rhs,k=k)
        fld_at_tgt = np.array([
            fi.get() for fi in fld_at_tgt
            ])
        print(fld_at_tgt)
        1/0

    # }}}

    #mlab.figure(bgcolor=(1, 1, 1))
    if 1:
        from meshmode.discretization.visualization import make_visualizer
        bdry_vis = make_visualizer(queue, density_discr, target_order)

        bdry_normals = bind(density_discr, sym.normal(3))(queue)\
                .as_vector(dtype=object)

        bdry_vis.write_vtk_file("source.vtu", [
            ("sigma", sigma),
            ("bdry_normals", bdry_normals),
            ])

        fplot = FieldPlotter(bbox_center, extent=2*bbox_size, npoints=(150, 150, 1))

        qbx_stick_out = qbx.copy(target_stick_out_factor=0.1)
        from pytential.target import PointsTarget
        from pytential.qbx import QBXTargetAssociationFailedException

        rho_sym = sym.var("rho")

        try:
            fld_in_vol = bind(
                    (qbx_stick_out, PointsTarget(fplot.points)),
                    sym.make_obj_array([
                        sym.S(pde_op.kernel, rho_sym, k=sym.var("k"),
                            qbx_forced_limit=None),
                        sym.d_dx(3, sym.S(pde_op.kernel, rho_sym, k=sym.var("k"),
                            qbx_forced_limit=None)),
                        sym.d_dy(3, sym.S(pde_op.kernel, rho_sym, k=sym.var("k"),
                            qbx_forced_limit=None)),
                        sym.d_dz(3, sym.S(pde_op.kernel, rho_sym, k=sym.var("k"),
                            qbx_forced_limit=None)),
                        ])
                    )(queue, jt=jt, rho=rho, k=k)
        except QBXTargetAssociationFailedException as e:
            fplot.write_vtk_file(
                    "failed-targets.vts",
                    [
                        ("failed_targets", e.failed_target_flags.get(queue))
                        ])
            raise

        fld_in_vol = sym.make_obj_array(
            [fiv.get() for fiv in fld_in_vol])

        #fplot.show_scalar_in_mayavi(fld_in_vol.real, max_val=5)
        fplot.write_vtk_file(
                "potential.vts",
                [
                    ("potential", fld_in_vol[0]),
                    ("grad", fld_in_vol[1:]),
                    ]
                )


if __name__ == "__main__":
    main()<|MERGE_RESOLUTION|>--- conflicted
+++ resolved
@@ -58,15 +58,9 @@
 
     from pytential.symbolic.pde.maxwell import MuellerAugmentedMFIEOperator
     pde_op = MuellerAugmentedMFIEOperator(
-<<<<<<< HEAD
-            omega=3,
-            epss=[1.5, 1],
-            mus=[1, 1],
-=======
             omega=0.4,
             epss=[1.4, 1.0],
             mus=[1.2, 1.0],
->>>>>>> 08112908
             )
     from pytential import bind, sym
 
@@ -76,40 +70,6 @@
             sym.make_sym_vector("Einc", 3),
             sym.make_sym_vector("Hinc", 3))
     sym_repr = pde_op.representation(0, unk)
-<<<<<<< HEAD
-
-    if 1:
-        expr = sym_repr
-        print(sym.pretty(expr))
-
-        print("#"*80)
-        bound_op = bind(qbx, expr)
-        print(bound_op.code)
-        1/0
-
-    if 0:
-        bvp_rhs = bind(qbx, sym_rhs)(queue,
-                Einc=make_obj_array([
-                    ...
-                    ]),
-                Hinc=make_obj_array([
-                    ...
-                    ]),
-                )
-
-        bound_op = bind(qbx, sym_operator)
-
-        from pytential.solve import gmres
-        gmres_result = gmres(
-                bound_op.scipy_op(queue, "sigma", dtype=np.complex128, k=k),
-                bvp_rhs, tol=1e-8, progress=True,
-                stall_iterations=0,
-                hard_failure=True)
-
-        sigma = gmres_result.solution
-
-=======
->>>>>>> 08112908
 
     if 1:
         expr = sym_repr
