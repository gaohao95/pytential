# -*- coding: utf-8 -*-
from __future__ import division, absolute_import, print_function

__copyright__ = """
Copyright (C) 2016 Matt Wala
"""

__license__ = """
Permission is hereby granted, free of charge, to any person obtaining a copy
of this software and associated documentation files (the "Software"), to deal
in the Software without restriction, including without limitation the rights
to use, copy, modify, merge, publish, distribute, sublicense, and/or sell
copies of the Software, and to permit persons to whom the Software is
furnished to do so, subject to the following conditions:

The above copyright notice and this permission notice shall be included in
all copies or substantial portions of the Software.

THE SOFTWARE IS PROVIDED "AS IS", WITHOUT WARRANTY OF ANY KIND, EXPRESS OR
IMPLIED, INCLUDING BUT NOT LIMITED TO THE WARRANTIES OF MERCHANTABILITY,
FITNESS FOR A PARTICULAR PURPOSE AND NONINFRINGEMENT. IN NO EVENT SHALL THE
AUTHORS OR COPYRIGHT HOLDERS BE LIABLE FOR ANY CLAIM, DAMAGES OR OTHER
LIABILITY, WHETHER IN AN ACTION OF CONTRACT, TORT OR OTHERWISE, ARISING FROM,
OUT OF OR IN CONNECTION WITH THE SOFTWARE OR THE USE OR OTHER DEALINGS IN
THE SOFTWARE.
"""


import numpy as np
from pytools import memoize_method

import pyopencl as cl
import pyopencl.array # noqa

from boxtree.tools import DeviceDataRecord
from boxtree.area_query import AreaQueryElementwiseTemplate
from boxtree.tools import InlineBinarySearch
from cgen import Enum
from pytential.qbx.utils import (
    QBX_TREE_C_PREAMBLE, QBX_TREE_MAKO_DEFS, TreeWranglerBase,
    TreeCodeContainerMixin)
from time import time


unwrap_args = AreaQueryElementwiseTemplate.unwrap_args

from pytools import log_process

import logging
logger = logging.getLogger(__name__)

__doc__ = """
The goal of target association is to:
   * decide which targets require QBX,
   * decide which centers to use for targets that require QBX,
   * if no good centers are available for a target that requires QBX,
     flag the appropriate panels for refinement.

Requesting a target side
^^^^^^^^^^^^^^^^^^^^^^^^

A target may further specify how it should be treated by target association.

.. _qbx-side-request-table:

.. table:: Values for target side requests

   ===== ==============================================
   Value Meaning
   ===== ==============================================
   0     Volume target. If near a QBX center,
         the value from the QBX expansion is returned,
         otherwise the volume potential is returned.

   -1    Surface target. Return interior limit from
         interior-side QBX expansion.

   +1    Surface target. Return exterior limit from
         exterior-side QBX expansion.

   -2    Volume target. If within an *interior* QBX disk,
         the value from the QBX expansion is returned,
         otherwise the volume potential is returned.

   +2    Volume target. If within an *exterior* QBX disk,
         the value from the QBX expansion is returned,
         otherwise the volume potential is returned.
   ===== ==============================================

Return values
^^^^^^^^^^^^^

.. autoclass:: QBXTargetAssociation

.. autoclass:: QBXTargetAssociationFailedException

Target association driver
^^^^^^^^^^^^^^^^^^^^^^^^^

.. autoclass:: TargetAssociationCodeContainer

.. autoclass:: TargetAssociationWrangler

.. autofunction:: associate_targets_to_qbx_centers
"""


#
# HOW DOES TARGET ASSOCIATION WORK?
#
#
# The flow chart of what happens to target t is shown below. Pass names are in
# parentheses:
#
# START HERE
# |
# v
# +-----------------------+ No +-----------------------------------+
# |(QBXTargetMarker)      |--->|Mark t as not requiring QBX.       |
# |Is t close to a source?|    +-----------------------------------+
# +-----------------------+
# | Yes
# v
# +-----------------------+ No +-----------------------------------+
# |(QBXCenterFinder)      |--->|(QBXFailedTargetAssociationRefiner)|
# |Is there a valid center|    |Mark panels close to t for         |
# |close to t?            |    |refinement.                        |
# +-----------------------+    +-----------------------------------+
# | Yes
# v
# +-----------------------+
# |Associate t with the   |
# |best available center. |
# +-----------------------+
#


# {{{ kernels

class target_status_enum(Enum):  # noqa
    c_name = "TargetStatus"
    dtype = np.int32
    c_value_prefix = ""

    UNMARKED = 0
    MARKED_QBX_CENTER_PENDING = 1
    MARKED_QBX_CENTER_FOUND = 2


class target_flag_enum(Enum):  # noqa
    c_name = "TargetFlag"
    dtype = np.int32
    c_value_prefix = ""

    INTERIOR_OR_EXTERIOR_VOLUME_TARGET = 0
    INTERIOR_SURFACE_TARGET = -1
    EXTERIOR_SURFACE_TARGET = +1
    INTERIOR_VOLUME_TARGET = -2
    EXTERIOR_VOLUME_TARGET = +2


def _generate_enum_code(enum):
    return "\n".join(enum.generate())


TARGET_ASSOC_DEFINES = "".join([
    _generate_enum_code(target_status_enum),
    _generate_enum_code(target_flag_enum),
])


QBX_TARGET_MARKER = AreaQueryElementwiseTemplate(
    extra_args=r"""
        /* input */
        particle_id_t *box_to_source_starts,
        particle_id_t *box_to_source_lists,
        particle_id_t source_offset,
        particle_id_t target_offset,
        particle_id_t *sorted_target_ids,
        coord_t *tunnel_radius_by_source,
        coord_t *box_to_search_dist,

        /* output */
        int *target_status,
        int *found_target_close_to_panel,

        /* input, dim-dependent size */
        %for ax in AXIS_NAMES[:dimensions]:
            coord_t *particles_${ax},
        %endfor
    """,
    ball_center_and_radius_expr=QBX_TREE_C_PREAMBLE + QBX_TREE_MAKO_DEFS + r"""//CL//
        coord_vec_t tgt_coords;
        ${load_particle("INDEX_FOR_TARGET_PARTICLE(i)", "tgt_coords")}
        {
            ${find_guiding_box("tgt_coords", 0, "my_box")}
            ${load_center("ball_center", "my_box", declare=False)}
            ${ball_radius} = box_to_search_dist[my_box];
        }
    """,
    leaf_found_op=QBX_TREE_MAKO_DEFS + r"""//CL//
        for (particle_id_t source_idx = box_to_source_starts[${leaf_box_id}];
             source_idx < box_to_source_starts[${leaf_box_id} + 1];
             ++source_idx)
        {
            particle_id_t source = box_to_source_lists[source_idx];
            coord_vec_t source_coords;
            ${load_particle("INDEX_FOR_SOURCE_PARTICLE(source)", "source_coords")}

            if (distance(source_coords, tgt_coords)
                    <= tunnel_radius_by_source[source])
            {
                target_status[i] = MARKED_QBX_CENTER_PENDING;
                *found_target_close_to_panel = 1;
            }
        }
    """,
    name="mark_targets",
    preamble=TARGET_ASSOC_DEFINES)


QBX_CENTER_FINDER = AreaQueryElementwiseTemplate(
    extra_args=r"""
        /* input */
        particle_id_t *box_to_center_starts,
        particle_id_t *box_to_center_lists,
        particle_id_t center_offset,
        particle_id_t target_offset,
        particle_id_t *sorted_target_ids,
        coord_t *expansion_radii_by_center_with_tolerance,
        coord_t *box_to_search_dist,
        int *target_flags,

        /* input/output */
        int *target_status,

        /* output */
        int *target_to_center,
        coord_t *min_dist_to_center,

        /* input, dim-dependent size */
        %for ax in AXIS_NAMES[:dimensions]:
            coord_t *particles_${ax},
        %endfor
    """,
    ball_center_and_radius_expr=QBX_TREE_C_PREAMBLE + QBX_TREE_MAKO_DEFS + r"""//CL//
        coord_vec_t tgt_coords;
        ${load_particle("INDEX_FOR_TARGET_PARTICLE(i)", "tgt_coords")}
        {
            ${find_guiding_box("tgt_coords", 0, "my_box")}
            ${load_center("ball_center", "my_box", declare=False)}
            ${ball_radius} = box_to_search_dist[my_box];
        }
    """,
    leaf_found_op=QBX_TREE_MAKO_DEFS + r"""//CL//
        if (target_status[i] == MARKED_QBX_CENTER_PENDING
                // Found one in a prior leaf, but there may well be another
                // that's closer.
                || target_status[i] == MARKED_QBX_CENTER_FOUND)
        {
            for (particle_id_t center_idx = box_to_center_starts[${leaf_box_id}];
                 center_idx < box_to_center_starts[${leaf_box_id} + 1];
                 ++center_idx)
            {
                particle_id_t center = box_to_center_lists[center_idx];

                int center_side = SIDE_FOR_CENTER_PARTICLE(center);

                // Sign of side should match requested target sign.
                if (center_side * target_flags[i] < 0)
                {
                    continue;
                }

                coord_vec_t center_coords;
                ${load_particle(
                    "INDEX_FOR_CENTER_PARTICLE(center)", "center_coords")}
                coord_t my_dist_to_center = distance(tgt_coords, center_coords);

                if (my_dist_to_center
                        <= expansion_radii_by_center_with_tolerance[center]
                    && my_dist_to_center < min_dist_to_center[i])
                {
                    target_status[i] = MARKED_QBX_CENTER_FOUND;
                    min_dist_to_center[i] = my_dist_to_center;
                    target_to_center[i] = center;
                }
            }
        }
    """,
    name="find_centers",
    preamble=TARGET_ASSOC_DEFINES)


QBX_FAILED_TARGET_ASSOCIATION_REFINER = AreaQueryElementwiseTemplate(
    extra_args=r"""
        /* input */
        particle_id_t *box_to_source_starts,
        particle_id_t *box_to_source_lists,
        particle_id_t *panel_to_source_starts,
        particle_id_t source_offset,
        particle_id_t target_offset,
        int npanels,
        particle_id_t *sorted_target_ids,
        coord_t *tunnel_radius_by_source,
        int *target_status,
        coord_t *box_to_search_dist,

        /* output */
        int *refine_flags,
        int *found_panel_to_refine,

        /* input, dim-dependent size */
        %for ax in AXIS_NAMES[:dimensions]:
            coord_t *particles_${ax},
        %endfor
    """,
    ball_center_and_radius_expr=QBX_TREE_C_PREAMBLE + QBX_TREE_MAKO_DEFS + r"""//CL//
        coord_vec_t target_coords;
        ${load_particle("INDEX_FOR_TARGET_PARTICLE(i)", "target_coords")}
        {
            ${find_guiding_box("target_coords", 0, "my_box")}
            ${load_center("ball_center", "my_box", declare=False)}
            ${ball_radius} = box_to_search_dist[my_box];
        }
    """,
    leaf_found_op=QBX_TREE_MAKO_DEFS + r"""//CL//
        for (particle_id_t source_idx = box_to_source_starts[${leaf_box_id}];
             source_idx < box_to_source_starts[${leaf_box_id} + 1];
             ++source_idx)
        {
            particle_id_t source = box_to_source_lists[source_idx];

            coord_vec_t source_coords;
            ${load_particle("INDEX_FOR_SOURCE_PARTICLE(source)", "source_coords")}

            bool is_close =
                distance(target_coords, source_coords)
                <= tunnel_radius_by_source[source];

            if (is_close && target_status[i] == MARKED_QBX_CENTER_PENDING)
            {
                particle_id_t panel = bsearch(
                    panel_to_source_starts, npanels + 1, source);
                refine_flags[panel] = 1;
                *found_panel_to_refine = 1;
            }
        }
    """,
    name="refine_panels",
    preamble=TARGET_ASSOC_DEFINES + str(InlineBinarySearch("particle_id_t")))

# }}}


# {{{ target associator

class QBXTargetAssociationFailedException(Exception):
    """
    .. attribute:: refine_flags
    .. attribute:: failed_target_flags
    """
    def __init__(self, refine_flags, failed_target_flags, message):
        self.refine_flags = refine_flags
        self.failed_target_flags = failed_target_flags
        self.message = message

    def __str__(self):
        return (
                self.message
                + " You may examine this exception object's 'failed_target_flags' "
                "attribute as per-node data on the target geometry to determine "
                "which targets were not associated.")

    def __repr__(self):
        return "<%s>" % type(self).__name__


class QBXTargetAssociation(DeviceDataRecord):
    """
    .. attribute:: target_to_center
    """
    pass


class TargetAssociationCodeContainer(TreeCodeContainerMixin):

    def __init__(self, cl_context, tree_code_container):
        self.cl_context = cl_context
        self.tree_code_container = tree_code_container

    @memoize_method
    def target_marker(self, dimensions, coord_dtype, box_id_dtype,
            peer_list_idx_dtype, particle_id_dtype, max_levels):
        return QBX_TARGET_MARKER.generate(
                self.cl_context,
                dimensions,
                coord_dtype,
                box_id_dtype,
                peer_list_idx_dtype,
                max_levels,
                extra_type_aliases=(("particle_id_t", particle_id_dtype),))

    @memoize_method
    def center_finder(self, dimensions, coord_dtype, box_id_dtype,
            peer_list_idx_dtype, particle_id_dtype, max_levels):
        return QBX_CENTER_FINDER.generate(
                self.cl_context,
                dimensions,
                coord_dtype,
                box_id_dtype,
                peer_list_idx_dtype,
                max_levels,
                extra_type_aliases=(("particle_id_t", particle_id_dtype),))

    @memoize_method
    def refiner_for_failed_target_association(self, dimensions, coord_dtype,
            box_id_dtype, peer_list_idx_dtype, particle_id_dtype, max_levels):
        return QBX_FAILED_TARGET_ASSOCIATION_REFINER.generate(
                self.cl_context,
                dimensions,
                coord_dtype,
                box_id_dtype,
                peer_list_idx_dtype,
                max_levels,
                extra_type_aliases=(("particle_id_t", particle_id_dtype),))

    @memoize_method
    def space_invader_query(self):
        from boxtree.area_query import SpaceInvaderQueryBuilder
        return SpaceInvaderQueryBuilder(self.cl_context)

    def get_wrangler(self, queue):
        return TargetAssociationWrangler(self, queue)


class TargetAssociationWrangler(TreeWranglerBase):

    def __init__(self, code_container, queue):
        self.code_container = code_container
        self.queue = queue

    @log_process(logger)
    def mark_targets(self, tree, peer_lists, lpot_source, target_status,
                     debug, wait_for=None):
        # Round up level count--this gets included in the kernel as
        # a stack bound. Rounding avoids too many kernel versions.
        from pytools import div_ceil
        max_levels = 10 * div_ceil(tree.nlevels, 10)

        knl = self.code_container.target_marker(
                tree.dimensions,
                tree.coord_dtype, tree.box_id_dtype,
                peer_lists.peer_list_starts.dtype,
                tree.particle_id_dtype,
                max_levels)

        found_target_close_to_panel = cl.array.zeros(self.queue, 1, np.int32)
        found_target_close_to_panel.finish()

        # Perform a space invader query over the sources.
        source_slice = tree.sorted_target_ids[tree.qbx_user_source_slice]
        sources = [
                axis.with_queue(self.queue)[source_slice] for axis in tree.sources]
        tunnel_radius_by_source = (
                lpot_source._close_target_tunnel_radius("nsources")
                .with_queue(self.queue))

        # Target-marking algorithm (TGTMARK):
        #
        # (1) Use a space invader query to tag each leaf box that intersects with the
        # "near-source-detection tunnel" with the distance to the closest source.
        #
        # (2) Do an area query around all targets with the radius resulting
        # from the space invader query, enumerate sources in that vicinity.
        # If a source is found whose distance to the target is less than the
        # source's tunnel radius, mark that target as pending.
        # (or below: mark the source for refinement)

        # Note that this comment is referred to below by "TGTMARK". If you
        # remove this comment or change the algorithm here, make sure that
        # the reference below is still accurate.

        # Trade off for space-invaders vs directly tagging targets in
        # endangered boxes:
        #
        # (-) More complicated
        # (-) More actual work
        # (+) Taking the point of view of the targets could potentially lead to
        # more parallelism, if you think of the targets as unbounded while the
        # sources are fixed (which sort of makes sense, given that the number
        # of targets per box is not bounded).

        box_to_search_dist, evt = self.code_container.space_invader_query()(
                self.queue,
                tree,
                sources,
                tunnel_radius_by_source,
                peer_lists,
                wait_for=wait_for)
        wait_for = [evt]

<<<<<<< HEAD
=======
        logger.debug("target association: marking targets close to panels")
        mark_start_time = time()

>>>>>>> 068a5a4e
        tunnel_radius_by_source = lpot_source._close_target_tunnel_radius("nsources")

        evt = knl(
            *unwrap_args(
                tree, peer_lists,
                tree.box_to_qbx_source_starts,
                tree.box_to_qbx_source_lists,
                tree.qbx_user_source_slice.start,
                tree.qbx_user_target_slice.start,
                tree.sorted_target_ids,
                tunnel_radius_by_source,
                box_to_search_dist,
                target_status,
                found_target_close_to_panel,
                *tree.sources),
            range=slice(tree.nqbxtargets),
            queue=self.queue,
            wait_for=wait_for)

        if debug:
            target_status.finish()
            # Marked target = 1, 0 otherwise
            marked_target_count = cl.array.sum(target_status).get()
            logger.debug("target association: {}/{} targets marked close to panels"
                         .format(marked_target_count, tree.nqbxtargets))

        cl.wait_for_events([evt])

<<<<<<< HEAD
=======
        mark_elapsed = time() - mark_start_time
        if mark_elapsed > 0.1:
            done_logger = logger.info
        else:
            done_logger = logger.debug
        done_logger("target association: done marking targets close to panels "
                "after %g seconds", mark_elapsed)

>>>>>>> 068a5a4e
        return (found_target_close_to_panel == 1).all().get()

    @log_process(logger)
    def try_find_centers(self, tree, peer_lists, lpot_source,
                         target_status, target_flags, target_assoc,
                         target_association_tolerance, debug, wait_for=None):
        # Round up level count--this gets included in the kernel as
        # a stack bound. Rounding avoids too many kernel versions.
        from pytools import div_ceil
        max_levels = 10 * div_ceil(tree.nlevels, 10)

        knl = self.code_container.center_finder(
                tree.dimensions,
                tree.coord_dtype, tree.box_id_dtype,
                peer_lists.peer_list_starts.dtype,
                tree.particle_id_dtype,
                max_levels)

        if debug:
            target_status.finish()
            marked_target_count = int(cl.array.sum(target_status).get())

        # Perform a space invader query over the centers.
        center_slice = (
                tree.sorted_target_ids[tree.qbx_user_center_slice]
                .with_queue(self.queue))
        centers = [
                axis.with_queue(self.queue)[center_slice] for axis in tree.sources]
        expansion_radii_by_center = \
                lpot_source._expansion_radii("ncenters").with_queue(self.queue)
        expansion_radii_by_center_with_tolerance = \
                expansion_radii_by_center * (1 + target_association_tolerance)

        # Idea:
        #
        # (1) Tag leaf boxes around centers with max distance to usable center.
        # (2) Area query from targets with those radii to find closest eligible
        # center.

        box_to_search_dist, evt = self.code_container.space_invader_query()(
                self.queue,
                tree,
                centers,
                expansion_radii_by_center_with_tolerance,
                peer_lists,
                wait_for=wait_for)
        wait_for = [evt]

        min_dist_to_center = cl.array.empty(
                self.queue, tree.nqbxtargets, tree.coord_dtype)
        min_dist_to_center.fill(np.inf)

        wait_for.extend(min_dist_to_center.events)

<<<<<<< HEAD
=======
        logger.debug("target association: finding centers for targets")
        center_find_start_time = time()

>>>>>>> 068a5a4e
        evt = knl(
            *unwrap_args(
                tree, peer_lists,
                tree.box_to_qbx_center_starts,
                tree.box_to_qbx_center_lists,
                tree.qbx_user_center_slice.start,
                tree.qbx_user_target_slice.start,
                tree.sorted_target_ids,
                expansion_radii_by_center_with_tolerance,
                box_to_search_dist,
                target_flags,
                target_status,
                target_assoc.target_to_center,
                min_dist_to_center,
                *tree.sources),
            range=slice(tree.nqbxtargets),
            queue=self.queue,
            wait_for=wait_for)

        if debug:
            target_status.finish()
            # Associated target = 2, marked target = 1
            ntargets_associated = (
                int(cl.array.sum(target_status).get()) - marked_target_count)
            assert ntargets_associated >= 0
            logger.debug("target association: {} targets were assigned centers"
                         .format(ntargets_associated))

        cl.wait_for_events([evt])
<<<<<<< HEAD
        return
=======

        center_find_elapsed = time() - center_find_start_time
        if center_find_elapsed > 0.1:
            done_logger = logger.info
        else:
            done_logger = logger.debug

        done_logger("target association: done finding centers for targets "
                "after %g seconds", center_find_elapsed)
>>>>>>> 068a5a4e

    @log_process(logger)
    def mark_panels_for_refinement(self, tree, peer_lists, lpot_source,
                                   target_status, refine_flags, debug,
                                   wait_for=None):
        # Round up level count--this gets included in the kernel as
        # a stack bound. Rounding avoids too many kernel versions.
        from pytools import div_ceil
        max_levels = 10 * div_ceil(tree.nlevels, 10)

        knl = self.code_container.refiner_for_failed_target_association(
                tree.dimensions,
                tree.coord_dtype, tree.box_id_dtype,
                peer_lists.peer_list_starts.dtype,
                tree.particle_id_dtype,
                max_levels)

        found_panel_to_refine = cl.array.zeros(self.queue, 1, np.int32)
        found_panel_to_refine.finish()

        # Perform a space invader query over the sources.
        source_slice = tree.user_source_ids[tree.qbx_user_source_slice]
        sources = [
                axis.with_queue(self.queue)[source_slice] for axis in tree.sources]
        tunnel_radius_by_source = (
                lpot_source._close_target_tunnel_radius("nsources")
                .with_queue(self.queue))

        # See (TGTMARK) above for algorithm.

        box_to_search_dist, evt = self.code_container.space_invader_query()(
                self.queue,
                tree,
                sources,
                tunnel_radius_by_source,
                peer_lists,
                wait_for=wait_for)
        wait_for = [evt]

<<<<<<< HEAD
=======
        logger.debug("target association: marking panels for refinement")
        mark_start_time = time()

>>>>>>> 068a5a4e
        evt = knl(
            *unwrap_args(
                tree, peer_lists,
                tree.box_to_qbx_source_starts,
                tree.box_to_qbx_source_lists,
                tree.qbx_panel_to_source_starts,
                tree.qbx_user_source_slice.start,
                tree.qbx_user_target_slice.start,
                tree.nqbxpanels,
                tree.sorted_target_ids,
                lpot_source._close_target_tunnel_radius("nsources"),
                target_status,
                box_to_search_dist,
                refine_flags,
                found_panel_to_refine,
                *tree.sources),
            range=slice(tree.nqbxtargets),
            queue=self.queue,
            wait_for=wait_for)

        if debug:
            refine_flags.finish()
            # Marked panel = 1, 0 otherwise
            marked_panel_count = cl.array.sum(refine_flags).get()
            logger.debug("target association: {} panels flagged for refinement"
                         .format(marked_panel_count))

        cl.wait_for_events([evt])

<<<<<<< HEAD
=======
        mark_elapsed = time() - mark_start_time
        if mark_elapsed > 0.1:
            done_logger = logger.info
        else:
            done_logger = logger.debug

        done_logger("target association: done marking panels for refinement "
                "after %g seconds", mark_elapsed)

>>>>>>> 068a5a4e
        return (found_panel_to_refine == 1).all().get()

    def make_target_flags(self, target_discrs_and_qbx_sides):
        ntargets = sum(discr.nnodes for discr, _ in target_discrs_and_qbx_sides)
        target_flags = cl.array.empty(self.queue, ntargets, dtype=np.int32)
        offset = 0

        for discr, flags in target_discrs_and_qbx_sides:
            if np.isscalar(flags):
                target_flags[offset:offset + discr.nnodes].fill(flags)
            else:
                assert len(flags) == discr.nnodes
                target_flags[offset:offset + discr.nnodes] = flags
            offset += discr.nnodes

        target_flags.finish()
        return target_flags

    def make_default_target_association(self, ntargets):
        target_to_center = cl.array.empty(self.queue, ntargets, dtype=np.int32)
        target_to_center.fill(-1)
        target_to_center.finish()

        return QBXTargetAssociation(target_to_center=target_to_center)


def associate_targets_to_qbx_centers(lpot_source, wrangler,
        target_discrs_and_qbx_sides, target_association_tolerance,
        debug=True, wait_for=None):
    """
    Associate targets to centers in a layer potential source.

    :arg lpot_source: An instance of :class:`QBXLayerPotentialSource`

    :arg wrangler: An instance of :class:`TargetAssociationWrangler`

    :arg target_discrs_and_qbx_sides:

        a list of tuples ``(discr, sides)``, where
        *discr* is a
        :class:`pytential.discretization.Discretization`
        or a
        :class:`pytential.discretization.target.TargetBase` instance, and
        *sides* is either a :class:`int` or
        an array of (:class:`numpy.int8`) side requests for each
        target.

        The side request can take on the values in :ref:`qbx-side-request-table`.

    :raises QBXTargetAssociationFailedException:
        when target association failed to find a center for a target.
        The returned exception object contains suggested refine flags.

    :returns: A :class:`QBXTargetAssociation`.
    """

    tree = wrangler.build_tree(lpot_source,
            [discr for discr, _ in target_discrs_and_qbx_sides])

    peer_lists = wrangler.find_peer_lists(tree)

    target_status = cl.array.zeros(wrangler.queue, tree.nqbxtargets, dtype=np.int32)
    target_status.finish()

    have_close_targets = wrangler.mark_targets(tree, peer_lists,
           lpot_source, target_status, debug)

    target_assoc = wrangler.make_default_target_association(tree.nqbxtargets)

    if not have_close_targets:
        return target_assoc.with_queue(None)

    target_flags = wrangler.make_target_flags(target_discrs_and_qbx_sides)

    wrangler.try_find_centers(tree, peer_lists, lpot_source, target_status,
            target_flags, target_assoc, target_association_tolerance, debug)

    center_not_found = (
        target_status == target_status_enum.MARKED_QBX_CENTER_PENDING)

    if center_not_found.any().get():
        surface_target = (
            (target_flags == target_flag_enum.INTERIOR_SURFACE_TARGET)
            | (target_flags == target_flag_enum.EXTERIOR_SURFACE_TARGET))

        if (center_not_found & surface_target).any().get():
            fail_msg = "An on-surface target was not assigned a QBX center."
        else:
            fail_msg = "Some targets were not assigned a QBX center."

        fail_msg += (
            " Make sure to check the values you are passing "
            "for qbx_forced_limit on your symbolic layer potential "
            "operators. Those (or their default values) may "
            "constrain center choice to on-or-near surface "
            "sides of the geometry in a way that causes this issue.")

        fail_msg += (
            " As a last resort, you can try increasing "
            "the 'target_association_tolerance' parameter, but "
            "this could also cause an invalid center assignment.")

        refine_flags = cl.array.zeros(
                wrangler.queue, tree.nqbxpanels, dtype=np.int32)
        have_panel_to_refine = wrangler.mark_panels_for_refinement(
                tree, peer_lists, lpot_source, target_status, refine_flags, debug)

        assert have_panel_to_refine
        raise QBXTargetAssociationFailedException(
                refine_flags=refine_flags.with_queue(None),
                failed_target_flags=center_not_found.with_queue(None),
                message=fail_msg)

    return target_assoc.with_queue(None)

# }}}

# vim: foldmethod=marker:filetype=pyopencl<|MERGE_RESOLUTION|>--- conflicted
+++ resolved
@@ -39,7 +39,6 @@
 from pytential.qbx.utils import (
     QBX_TREE_C_PREAMBLE, QBX_TREE_MAKO_DEFS, TreeWranglerBase,
     TreeCodeContainerMixin)
-from time import time
 
 
 unwrap_args = AreaQueryElementwiseTemplate.unwrap_args
@@ -500,12 +499,6 @@
                 wait_for=wait_for)
         wait_for = [evt]
 
-<<<<<<< HEAD
-=======
-        logger.debug("target association: marking targets close to panels")
-        mark_start_time = time()
-
->>>>>>> 068a5a4e
         tunnel_radius_by_source = lpot_source._close_target_tunnel_radius("nsources")
 
         evt = knl(
@@ -534,17 +527,6 @@
 
         cl.wait_for_events([evt])
 
-<<<<<<< HEAD
-=======
-        mark_elapsed = time() - mark_start_time
-        if mark_elapsed > 0.1:
-            done_logger = logger.info
-        else:
-            done_logger = logger.debug
-        done_logger("target association: done marking targets close to panels "
-                "after %g seconds", mark_elapsed)
-
->>>>>>> 068a5a4e
         return (found_target_close_to_panel == 1).all().get()
 
     @log_process(logger)
@@ -599,12 +581,6 @@
 
         wait_for.extend(min_dist_to_center.events)
 
-<<<<<<< HEAD
-=======
-        logger.debug("target association: finding centers for targets")
-        center_find_start_time = time()
-
->>>>>>> 068a5a4e
         evt = knl(
             *unwrap_args(
                 tree, peer_lists,
@@ -634,19 +610,6 @@
                          .format(ntargets_associated))
 
         cl.wait_for_events([evt])
-<<<<<<< HEAD
-        return
-=======
-
-        center_find_elapsed = time() - center_find_start_time
-        if center_find_elapsed > 0.1:
-            done_logger = logger.info
-        else:
-            done_logger = logger.debug
-
-        done_logger("target association: done finding centers for targets "
-                "after %g seconds", center_find_elapsed)
->>>>>>> 068a5a4e
 
     @log_process(logger)
     def mark_panels_for_refinement(self, tree, peer_lists, lpot_source,
@@ -686,12 +649,6 @@
                 wait_for=wait_for)
         wait_for = [evt]
 
-<<<<<<< HEAD
-=======
-        logger.debug("target association: marking panels for refinement")
-        mark_start_time = time()
-
->>>>>>> 068a5a4e
         evt = knl(
             *unwrap_args(
                 tree, peer_lists,
@@ -721,18 +678,6 @@
 
         cl.wait_for_events([evt])
 
-<<<<<<< HEAD
-=======
-        mark_elapsed = time() - mark_start_time
-        if mark_elapsed > 0.1:
-            done_logger = logger.info
-        else:
-            done_logger = logger.debug
-
-        done_logger("target association: done marking panels for refinement "
-                "after %g seconds", mark_elapsed)
-
->>>>>>> 068a5a4e
         return (found_panel_to_refine == 1).all().get()
 
     def make_target_flags(self, target_discrs_and_qbx_sides):
