--- conflicted
+++ resolved
@@ -491,11 +491,6 @@
 
             assert locals_level_start_ibox == lev_box_start
 
-<<<<<<< HEAD
-                # Is the box number on the level currently under
-                # consideration?
-                in_range = (lev_box_start <= src_ibox < lev_box_stop)
-=======
             # Find used QBX centers that are on this level. (This is not ideal,
             # but we're supplied a mapping of QBX centers to boxes and we have
             # to invert that in some way.)
@@ -503,7 +498,6 @@
                     is_global_qbx_center
                     & (lev_box_start <= qbx_center_to_box)
                     & (qbx_center_to_box < lev_box_stop))
->>>>>>> 5fd5ae1e
 
             if curr_level_qbx_centers.size == 0:
                 continue
