--- conflicted
+++ resolved
@@ -360,7 +360,6 @@
 
 # {{{ test cost model
 
-<<<<<<< HEAD
 @pytest.mark.parametrize("dim, use_target_specific_qbx, per_box", (
     (2, False, False),
     (3, False, False),
@@ -368,14 +367,7 @@
     (2, False, True),
     (3, False, True),
     (3, True, True)))
-def test_cost_model(ctx_getter, dim, use_target_specific_qbx, per_box):
-=======
-@pytest.mark.parametrize("dim, use_target_specific_qbx", (
-    (2, False),
-    (3, False),
-    (3, True)))
-def test_cost_model(ctx_factory, dim, use_target_specific_qbx):
->>>>>>> 91367d83
+def test_cost_model(ctx_factory, dim, use_target_specific_qbx, per_box):
     """Test that cost model gathering can execute successfully."""
     cl_ctx = ctx_factory()
     queue = cl.CommandQueue(cl_ctx)
