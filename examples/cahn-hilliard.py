--- conflicted
+++ resolved
@@ -476,11 +476,7 @@
 
     # }}}
 
-<<<<<<< HEAD
-    # {{{ postprocess/visualize
-=======
     qbx_stick_out = qbx.copy(target_association_tolerance=0.05)
->>>>>>> afe4ad27
 
     immersed_visualization = False
     if immersed_visualization == True:
