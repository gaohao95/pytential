--- conflicted
+++ resolved
@@ -375,12 +375,8 @@
         self.per_box = per_box
 
     def exec_compute_potential_insn(self, queue, insn, bound_expr, evaluate):
-<<<<<<< HEAD
-        source = bound_expr.places.get_geometry(insn.source)
+        source = bound_expr.places.get_geometry(insn.source.geometry)
         knls = frozenset(knl for knl in insn.kernels)
-=======
-        source = bound_expr.places.get_geometry(insn.source.geometry)
->>>>>>> 0b94619f
 
         if (isinstance(self.knl_specific_calibration_params, str)
                 and self.knl_specific_calibration_params == "constant_one"):
