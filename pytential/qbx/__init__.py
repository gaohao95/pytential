--- conflicted
+++ resolved
@@ -578,12 +578,7 @@
         def drive_cost_model(
                     wrangler, strengths, geo_data, kernel, kernel_arguments):
             del strengths
-<<<<<<< HEAD
-            cost_model_result = self.cost_model(
-                geo_data, kernel, kernel_arguments, calibration_params
-            )
-            return wrangler.full_output_zeros(), cost_model_result
-=======
+
             cost_model_result = (
                     self.cost_model(wrangler, geo_data, kernel, kernel_arguments))
 
@@ -594,7 +589,6 @@
             )
 
             return output_placeholder, cost_model_result
->>>>>>> 1c514d70
 
         return self._dispatch_compute_potential_insn(
             queue, insn, bound_expr, evaluate,
