from __future__ import division, print_function

__copyright__ = """
    Copyright (C) 2018 Matt Wala
    Copyright (C) 2019 Hao Gao
"""

__license__ = """
Permission is hereby granted, free of charge, to any person obtaining a copy
of this software and associated documentation files (the "Software"), to deal
in the Software without restriction, including without limitation the rights
to use, copy, modify, merge, publish, distribute, sublicense, and/or sell
copies of the Software, and to permit persons to whom the Software is
furnished to do so, subject to the following conditions:

The above copyright notice and this permission notice shall be included in
all copies or substantial portions of the Software.

THE SOFTWARE IS PROVIDED "AS IS", WITHOUT WARRANTY OF ANY KIND, EXPRESS OR
IMPLIED, INCLUDING BUT NOT LIMITED TO THE WARRANTIES OF MERCHANTABILITY,
FITNESS FOR A PARTICULAR PURPOSE AND NONINFRINGEMENT. IN NO EVENT SHALL THE
AUTHORS OR COPYRIGHT HOLDERS BE LIABLE FOR ANY CLAIM, DAMAGES OR OTHER
LIABILITY, WHETHER IN AN ACTION OF CONTRACT, TORT OR OTHERWISE, ARISING FROM,
OUT OF OR IN CONNECTION WITH THE SOFTWARE OR THE USE OR OTHER DEALINGS IN
THE SOFTWARE.
"""

import pytest
from pyopencl.tools import (  # noqa
    pytest_generate_tests_for_pyopencl as pytest_generate_tests)

import numpy as np
import pyopencl as cl

from boxtree.tools import ConstantOneExpansionWrangler
from pytential.qbx import QBXLayerPotentialSource
from sumpy.kernel import LaplaceKernel, HelmholtzKernel
from pytential import bind, sym, norm  # noqa
<<<<<<< HEAD
from pytools import one

from pytential.qbx.cost import (
    QBXCostModel, _PythonQBXCostModel, make_pde_aware_translation_cost_model
)

import time

import logging
import os
logging.basicConfig(level=os.environ.get("LOGLEVEL", "WARNING"))
logger = logging.getLogger(__name__)
logger.setLevel(logging.INFO)


# {{{ Compare the time and result of OpenCL implementation and Python implementation

def test_compare_cl_and_py_cost_model(ctx_factory):
    nelements = 3600
    target_order = 16
    fmm_order = 5
    qbx_order = fmm_order

    ctx = ctx_factory()
    queue = cl.CommandQueue(ctx)

    # {{{ Construct geometry

    from meshmode.mesh.generation import make_curve_mesh, starfish
    mesh = make_curve_mesh(starfish, np.linspace(0, 1, nelements), target_order)

    from meshmode.discretization import Discretization
    from meshmode.discretization.poly_element import \
        InterpolatoryQuadratureSimplexGroupFactory
    pre_density_discr = Discretization(
        ctx, mesh,
        InterpolatoryQuadratureSimplexGroupFactory(target_order)
    )

    qbx, _ = QBXLayerPotentialSource(
        pre_density_discr, 4 * target_order,
        qbx_order,
        fmm_order=fmm_order
    ).with_refinement()

    target_discrs_and_qbx_sides = tuple([(qbx.density_discr, 0)])
    geo_data_dev = qbx.qbx_fmm_geometry_data(target_discrs_and_qbx_sides)

    from pytential.qbx.utils import ToHostTransferredGeoDataWrapper
    geo_data = ToHostTransferredGeoDataWrapper(queue, geo_data_dev)

    # }}}

    # {{{ Construct cost models

    cl_cost_model = QBXCostModel(queue)
    python_cost_model = _PythonQBXCostModel()

    tree = geo_data.tree()
    xlat_cost = make_pde_aware_translation_cost_model(
        tree.targets.shape[0], tree.nlevels
    )

    constant_one_params = QBXCostModel.get_unit_calibration_params()
    constant_one_params["p_qbx"] = 5
    for ilevel in range(tree.nlevels):
        constant_one_params["p_fmm_lev%d" % ilevel] = 10

    cl_cost_factors = cl_cost_model.qbx_cost_factors_for_kernels_from_model(
        tree.nlevels, xlat_cost, constant_one_params
    )

    python_cost_factors = python_cost_model.qbx_cost_factors_for_kernels_from_model(
        tree.nlevels, xlat_cost, constant_one_params
    )

    # }}}

    # {{{ Test process_form_qbxl

    cl_ndirect_sources_per_target_box = \
        cl_cost_model.get_ndirect_sources_per_target_box(geo_data_dev.traversal())

    queue.finish()
    start_time = time.time()

    cl_p2qbxl = cl_cost_model.process_form_qbxl(
        geo_data_dev, cl_cost_factors["p2qbxl_cost"],
        cl_ndirect_sources_per_target_box
    )

    queue.finish()
    logger.info("OpenCL time for process_form_qbxl: {0}".format(
        str(time.time() - start_time)
    ))

    python_ndirect_sources_per_target_box = \
        python_cost_model.get_ndirect_sources_per_target_box(geo_data.traversal())

    start_time = time.time()

    python_p2qbxl = python_cost_model.process_form_qbxl(
        geo_data, python_cost_factors["p2qbxl_cost"],
        python_ndirect_sources_per_target_box
    )

    logger.info("Python time for process_form_qbxl: {0}".format(
        str(time.time() - start_time)
    ))

    assert np.array_equal(cl_p2qbxl.get(), python_p2qbxl)

    # }}}

    # {{{ Test process_m2qbxl

    queue.finish()
    start_time = time.time()

    cl_m2qbxl = cl_cost_model.process_m2qbxl(
        geo_data_dev, cl_cost_factors["m2qbxl_cost"]
    )

    queue.finish()
    logger.info("OpenCL time for process_m2qbxl: {0}".format(
        str(time.time() - start_time)
    ))

    start_time = time.time()

    python_m2qbxl = python_cost_model.process_m2qbxl(
        geo_data, python_cost_factors["m2qbxl_cost"]
    )

    logger.info("Python time for process_m2qbxl: {0}".format(
        str(time.time() - start_time)
    ))

    assert np.array_equal(cl_m2qbxl.get(), python_m2qbxl)

    # }}}

    # {{{ Test process_l2qbxl

    queue.finish()
    start_time = time.time()

    cl_l2qbxl = cl_cost_model.process_l2qbxl(
        geo_data_dev, cl_cost_factors["l2qbxl_cost"]
    )

    queue.finish()
    logger.info("OpenCL time for process_l2qbxl: {0}".format(
        str(time.time() - start_time)
    ))

    start_time = time.time()

    python_l2qbxl = python_cost_model.process_l2qbxl(
        geo_data, python_cost_factors["l2qbxl_cost"]
    )

    logger.info("Python time for process_l2qbxl: {0}".format(
        str(time.time() - start_time)
    ))

    assert np.array_equal(cl_l2qbxl.get(), python_l2qbxl)

    # }}}

    # {{{ Test process_eval_qbxl

    queue.finish()
    start_time = time.time()

    cl_eval_qbxl = cl_cost_model.process_eval_qbxl(
        geo_data_dev, cl_cost_factors["qbxl2p_cost"]
    )

    queue.finish()
    logger.info("OpenCL time for process_eval_qbxl: {0}".format(
        str(time.time() - start_time)
    ))

    start_time = time.time()

    python_eval_qbxl = python_cost_model.process_eval_qbxl(
        geo_data, python_cost_factors["qbxl2p_cost"]
    )

    logger.info("Python time for process_eval_qbxl: {0}".format(
        str(time.time() - start_time)
    ))

    assert np.array_equal(cl_eval_qbxl.get(), python_eval_qbxl)

    # }}}

    # {{{ Test eval_target_specific_qbxl

    queue.finish()
    start_time = time.time()

    cl_eval_target_specific_qbxl = cl_cost_model.process_eval_target_specific_qbxl(
        geo_data_dev, cl_cost_factors["p2p_tsqbx_cost"],
        cl_ndirect_sources_per_target_box
    )

    queue.finish()
    logger.info("OpenCL time for eval_target_specific_qbxl: {0}".format(
        str(time.time() - start_time)
    ))

    start_time = time.time()

    python_eval_target_specific_qbxl = \
        python_cost_model.process_eval_target_specific_qbxl(
            geo_data, python_cost_factors["p2p_tsqbx_cost"],
            python_ndirect_sources_per_target_box
        )

    logger.info("Python time for eval_target_specific_qbxl: {0}".format(
        str(time.time() - start_time)
    ))

    assert np.array_equal(
        cl_eval_target_specific_qbxl.get(), python_eval_target_specific_qbxl
    )

    # }}}

# }}}
=======
from pytential import GeometryCollection

from pytential.qbx.cost import CostModel
>>>>>>> 0b94619f


# {{{ global params

TARGET_ORDER = 8
OVSMP_FACTOR = 5
TCF = 0.9
QBX_ORDER = 5
FMM_ORDER = 10

DEFAULT_LPOT_KWARGS = {
        "_box_extent_norm": "l2",
        "_from_sep_smaller_crit": "static_l2",
        }


def get_lpot_source(queue, dim):
    from meshmode.discretization import Discretization
    from meshmode.discretization.poly_element import (
            InterpolatoryQuadratureSimplexGroupFactory)

    target_order = TARGET_ORDER

    if dim == 2:
        from meshmode.mesh.generation import starfish, make_curve_mesh
        mesh = make_curve_mesh(starfish, np.linspace(0, 1, 50), order=target_order)
    elif dim == 3:
        from meshmode.mesh.generation import generate_torus
        mesh = generate_torus(2, 1, order=target_order)
    else:
        raise ValueError("unsupported dimension: %d" % dim)

    pre_density_discr = Discretization(
            queue.context, mesh,
            InterpolatoryQuadratureSimplexGroupFactory(target_order))

    lpot_kwargs = DEFAULT_LPOT_KWARGS.copy()
    lpot_kwargs.update(
            _expansion_stick_out_factor=TCF,
            fmm_order=FMM_ORDER,
            qbx_order=QBX_ORDER,
            fmm_backend="fmmlib",
            )

    from pytential.qbx import QBXLayerPotentialSource
    lpot_source = QBXLayerPotentialSource(
            pre_density_discr, OVSMP_FACTOR*target_order,
            **lpot_kwargs)

    return lpot_source


def get_density(queue, discr):
    nodes = discr.nodes().with_queue(queue)
    return cl.clmath.sin(10 * nodes[0])

# }}}


# {{{ test that timing data gathering can execute succesfully

def test_timing_data_gathering(ctx_factory):
    """Test that timing data gathering can execute succesfully."""

    pytest.importorskip("pyfmmlib")

    cl_ctx = ctx_factory()
    queue = cl.CommandQueue(cl_ctx,
            properties=cl.command_queue_properties.PROFILING_ENABLE)

    lpot_source = get_lpot_source(queue, 2)
    places = GeometryCollection(lpot_source)

    dofdesc = places.auto_source.to_stage1()
    density_discr = places.get_discretization(dofdesc.geometry)
    sigma = get_density(queue, density_discr)

    sigma_sym = sym.var("sigma")
    k_sym = LaplaceKernel(lpot_source.ambient_dim)
    sym_op_S = sym.S(k_sym, sigma_sym, qbx_forced_limit=+1)

    op_S = bind(places, sym_op_S)

    timing_data = {}
    op_S.eval(queue, dict(sigma=sigma), timing_data=timing_data)
    assert timing_data
    print(timing_data)

# }}}


# {{{ test cost model

@pytest.mark.parametrize("dim, use_target_specific_qbx, per_box", (
    (2, False, False),
    (3, False, False),
    (3, True, False),
    (2, False, True),
    (3, False, True),
    (3, True, True)))
def test_cost_model(ctx_factory, dim, use_target_specific_qbx, per_box):
    """Test that cost model gathering can execute successfully."""
    cl_ctx = ctx_factory()
    queue = cl.CommandQueue(cl_ctx)

<<<<<<< HEAD
    lpot_source = (
            get_lpot_source(queue, dim)
            .copy(
                _use_target_specific_qbx=use_target_specific_qbx,
                cost_model=QBXCostModel(queue)))
=======
    lpot_source = get_lpot_source(queue, dim).copy(
            _use_target_specific_qbx=use_target_specific_qbx,
            cost_model=CostModel())
    places = GeometryCollection(lpot_source)
>>>>>>> 0b94619f

    density_discr = places.get_discretization(places.auto_source.geometry)
    sigma = get_density(queue, density_discr)

    sigma_sym = sym.var("sigma")
    k_sym = LaplaceKernel(lpot_source.ambient_dim)

    sym_op_S = sym.S(k_sym, sigma_sym, qbx_forced_limit=+1)
<<<<<<< HEAD
    op_S = bind(lpot_source, sym_op_S)

    if per_box:
        cost_S, _ = op_S.cost_per_box(queue, "constant_one", sigma=sigma)
    else:
        cost_S, _ = op_S.cost_per_stage(queue, "constant_one", sigma=sigma)

=======
    op_S = bind(places, sym_op_S)
    cost_S = op_S.get_modeled_cost(queue, sigma=sigma)
>>>>>>> 0b94619f
    assert len(cost_S) == 1

    sym_op_S_plus_D = (
            sym.S(k_sym, sigma_sym, qbx_forced_limit=+1)
            + sym.D(k_sym, sigma_sym, qbx_forced_limit="avg"))
<<<<<<< HEAD
    op_S_plus_D = bind(lpot_source, sym_op_S_plus_D)

    if per_box:
        cost_S_plus_D, _ = op_S_plus_D.cost_per_box(
            queue, "constant_one", sigma=sigma
        )
    else:
        cost_S_plus_D, _ = op_S_plus_D.cost_per_stage(
            queue, "constant_one", sigma=sigma
        )

=======
    op_S_plus_D = bind(places, sym_op_S_plus_D)
    cost_S_plus_D = op_S_plus_D.get_modeled_cost(queue, sigma=sigma)
>>>>>>> 0b94619f
    assert len(cost_S_plus_D) == 2

# }}}


# {{{ test cost model metadata gathering

def test_cost_model_metadata_gathering(ctx_factory):
    """Test that the cost model correctly gathers metadata."""
    cl_ctx = ctx_factory()
    queue = cl.CommandQueue(cl_ctx)

    from sumpy.expansion.level_to_order import SimpleExpansionOrderFinder

    fmm_level_to_order = SimpleExpansionOrderFinder(tol=1e-5)

    lpot_source = get_lpot_source(queue, 2).copy(
            fmm_level_to_order=fmm_level_to_order)
    places = GeometryCollection(lpot_source)

    density_discr = places.get_discretization(places.auto_source.geometry)
    sigma = get_density(queue, density_discr)

    sigma_sym = sym.var("sigma")
    k_sym = HelmholtzKernel(2, "k")
    k = 2

    sym_op_S = sym.S(k_sym, sigma_sym, qbx_forced_limit=+1, k=sym.var("k"))
    op_S = bind(places, sym_op_S)

    _, metadata = op_S.cost_per_stage(
        queue, "constant_one", sigma=sigma, k=k, return_metadata=True
    )
    metadata = one(metadata.values())

    geo_data = lpot_source.qbx_fmm_geometry_data(
            places,
            places.auto_source,
            target_discrs_and_qbx_sides=((density_discr, 1),))

    tree = geo_data.tree()

    assert metadata["p_qbx"] == QBX_ORDER
    assert metadata["nlevels"] == tree.nlevels
    assert metadata["nsources"] == tree.nsources
    assert metadata["ntargets"] == tree.ntargets
    assert metadata["ncenters"] == geo_data.ncenters

    for level in range(tree.nlevels):
        assert (
                metadata["p_fmm_lev%d" % level]
                == fmm_level_to_order(k_sym, {"k": 2}, tree, level))

# }}}


# {{{ constant one wrangler

class ConstantOneQBXExpansionWrangler(ConstantOneExpansionWrangler):

    def __init__(self, queue, geo_data, use_target_specific_qbx):
        from pytential.qbx.utils import ToHostTransferredGeoDataWrapper
        geo_data = ToHostTransferredGeoDataWrapper(queue, geo_data)

        self.geo_data = geo_data
        self.trav = geo_data.traversal()
        self.using_tsqbx = (
                use_target_specific_qbx
                # None means use by default if possible
                or use_target_specific_qbx is None)

        ConstantOneExpansionWrangler.__init__(self, geo_data.tree())

    def _get_target_slice(self, ibox):
        non_qbx_box_target_lists = self.geo_data.non_qbx_box_target_lists()
        pstart = non_qbx_box_target_lists.box_target_starts[ibox]
        return slice(
                pstart, pstart
                + non_qbx_box_target_lists.box_target_counts_nonchild[ibox])

    def output_zeros(self):
        non_qbx_box_target_lists = self.geo_data.non_qbx_box_target_lists()
        return np.zeros(non_qbx_box_target_lists.nfiltered_targets)

    def full_output_zeros(self):
        from pytools.obj_array import make_obj_array
        return make_obj_array([np.zeros(self.tree.ntargets)])

    def qbx_local_expansion_zeros(self):
        return np.zeros(self.geo_data.ncenters)

    def reorder_potentials(self, potentials):
        raise NotImplementedError("reorder_potentials should not "
                "be called on a QBXExpansionWrangler")

    def form_global_qbx_locals(self, src_weights):
        local_exps = self.qbx_local_expansion_zeros()
        ops = 0

        if self.using_tsqbx:
            return local_exps, self.timing_future(ops)

        global_qbx_centers = self.geo_data.global_qbx_centers()
        qbx_center_to_target_box = self.geo_data.qbx_center_to_target_box()

        for tgt_icenter in global_qbx_centers:
            itgt_box = qbx_center_to_target_box[tgt_icenter]

            start, end = (
                    self.trav.neighbor_source_boxes_starts[itgt_box:itgt_box + 2])

            src_sum = 0
            for src_ibox in self.trav.neighbor_source_boxes_lists[start:end]:
                src_pslice = self._get_source_slice(src_ibox)
                ops += src_pslice.stop - src_pslice.start
                src_sum += np.sum(src_weights[src_pslice])

            local_exps[tgt_icenter] = src_sum

        return local_exps, self.timing_future(ops)

    def translate_box_multipoles_to_qbx_local(self, multipole_exps):
        local_exps = self.qbx_local_expansion_zeros()
        ops = 0

        global_qbx_centers = self.geo_data.global_qbx_centers()

        for isrc_level, ssn in enumerate(self.trav.from_sep_smaller_by_level):
            for tgt_icenter in global_qbx_centers:
                icontaining_tgt_box = (
                        self.geo_data
                        .qbx_center_to_target_box_source_level(isrc_level)
                        [tgt_icenter])

                if icontaining_tgt_box == -1:
                    continue

                start, stop = (
                        ssn.starts[icontaining_tgt_box],
                        ssn.starts[icontaining_tgt_box+1])

                for src_ibox in ssn.lists[start:stop]:
                    local_exps[tgt_icenter] += multipole_exps[src_ibox]
                    ops += 1

        return local_exps, self.timing_future(ops)

    def translate_box_local_to_qbx_local(self, local_exps):
        qbx_expansions = self.qbx_local_expansion_zeros()
        ops = 0

        global_qbx_centers = self.geo_data.global_qbx_centers()
        qbx_center_to_target_box = self.geo_data.qbx_center_to_target_box()

        for tgt_icenter in global_qbx_centers:
            isrc_box = qbx_center_to_target_box[tgt_icenter]
            src_ibox = self.trav.target_boxes[isrc_box]
            qbx_expansions[tgt_icenter] += local_exps[src_ibox]
            ops += 1

        return qbx_expansions, self.timing_future(ops)

    def eval_qbx_expansions(self, qbx_expansions):
        output = self.full_output_zeros()
        ops = 0

        global_qbx_centers = self.geo_data.global_qbx_centers()
        center_to_tree_targets = self.geo_data.center_to_tree_targets()

        for src_icenter in global_qbx_centers:
            start, end = (
                    center_to_tree_targets.starts[src_icenter:src_icenter+2])
            for icenter_tgt in range(start, end):
                center_itgt = center_to_tree_targets.lists[icenter_tgt]
                output[0][center_itgt] += qbx_expansions[src_icenter]
                ops += 1

        return output, self.timing_future(ops)

    def eval_target_specific_qbx_locals(self, src_weights):
        pot = self.full_output_zeros()
        ops = 0

        if not self.using_tsqbx:
            return pot, self.timing_future(ops)

        global_qbx_centers = self.geo_data.global_qbx_centers()
        center_to_tree_targets = self.geo_data.center_to_tree_targets()
        qbx_center_to_target_box = self.geo_data.qbx_center_to_target_box()

        target_box_to_src_sum = {}
        target_box_to_nsrcs = {}

        for ictr in global_qbx_centers:
            tgt_ibox = qbx_center_to_target_box[ictr]

            isrc_box_start, isrc_box_end = (
                    self.trav.neighbor_source_boxes_starts[tgt_ibox:tgt_ibox+2])

            if tgt_ibox not in target_box_to_src_sum:
                nsrcs = 0
                src_sum = 0

                for isrc_box in range(isrc_box_start, isrc_box_end):
                    src_ibox = self.trav.neighbor_source_boxes_lists[isrc_box]

                    isrc_start = self.tree.box_source_starts[src_ibox]
                    isrc_end = (isrc_start
                            + self.tree.box_source_counts_nonchild[src_ibox])

                    src_sum += sum(src_weights[isrc_start:isrc_end])
                    nsrcs += isrc_end - isrc_start

                target_box_to_src_sum[tgt_ibox] = src_sum
                target_box_to_nsrcs[tgt_ibox] = nsrcs

            src_sum = target_box_to_src_sum[tgt_ibox]
            nsrcs = target_box_to_nsrcs[tgt_ibox]

            ictr_tgt_start, ictr_tgt_end = center_to_tree_targets.starts[ictr:ictr+2]

            for ictr_tgt in range(ictr_tgt_start, ictr_tgt_end):
                ctr_itgt = center_to_tree_targets.lists[ictr_tgt]
                pot[0][ctr_itgt] = src_sum

            ops += (ictr_tgt_end - ictr_tgt_start) * nsrcs

        return pot, self.timing_future(ops)

# }}}


# {{{ verify cost model

class OpCountingTranslationCostModel(object):
    """A translation cost model which assigns at cost of 1 to each operation."""

    def __init__(self, dim, nlevels):
        pass

    @staticmethod
    def direct():
        return 1

    p2qbxl = direct
    p2p_tsqbx = direct
    qbxl2p = direct

    @staticmethod
    def p2l(level):
        return 1

    l2p = p2l
    p2m = p2l
    m2p = p2l
    m2qbxl = p2l
    l2qbxl = p2l

    @staticmethod
    def m2m(src_level, tgt_level):
        return 1

    l2l = m2m
    m2l = m2m


@pytest.mark.parametrize("dim, off_surface, use_target_specific_qbx", (
        (2, False, False),
        (2, True,  False),
        (3, False, False),
        (3, False, True),
        (3, True,  False),
        (3, True,  True)))
def test_cost_model_correctness(ctx_factory, dim, off_surface,
        use_target_specific_qbx):
    """Check that computed cost matches that of a constant-one FMM."""
    cl_ctx = ctx_factory()
    queue = cl.CommandQueue(cl_ctx)

    cost_model = QBXCostModel(
        queue, translation_cost_model_factory=OpCountingTranslationCostModel
    )

    lpot_source = get_lpot_source(queue, dim).copy(
            cost_model=cost_model,
            _use_target_specific_qbx=use_target_specific_qbx)

    # Construct targets.
    if off_surface:
        from pytential.target import PointsTarget
        from boxtree.tools import make_uniform_particle_array
        ntargets = 10 ** 3
        targets = PointsTarget(
                make_uniform_particle_array(queue, ntargets, dim, np.float))
        target_discrs_and_qbx_sides = ((targets, 0),)
        qbx_forced_limit = None
    else:
        targets = lpot_source.density_discr
        target_discrs_and_qbx_sides = ((targets, 1),)
        qbx_forced_limit = 1
    places = GeometryCollection((lpot_source, targets))

    source_dd = places.auto_source
    density_discr = places.get_discretization(source_dd.geometry)

    # Construct bound op, run cost model.
    sigma_sym = sym.var("sigma")
    k_sym = LaplaceKernel(lpot_source.ambient_dim)
    sym_op_S = sym.S(k_sym, sigma_sym, qbx_forced_limit=qbx_forced_limit)

    op_S = bind(places, sym_op_S)
    sigma = get_density(queue, density_discr)

    from pytools import one
    modeled_time, _ = op_S.cost_per_stage(queue, "constant_one", sigma=sigma)
    modeled_time = one(modeled_time.values())

    # Run FMM with ConstantOneWrangler. This can't be done with pytential's
    # high-level interface, so call the FMM driver directly.
    from pytential.qbx.fmm import drive_fmm
    geo_data = lpot_source.qbx_fmm_geometry_data(
            places, source_dd.geometry,
            target_discrs_and_qbx_sides=target_discrs_and_qbx_sides)

    wrangler = ConstantOneQBXExpansionWrangler(
            queue, geo_data, use_target_specific_qbx)

    quad_stage2_density_discr = places.get_discretization(
            source_dd.geometry, sym.QBX_SOURCE_QUAD_STAGE2)
    nnodes = quad_stage2_density_discr.nnodes
    src_weights = np.ones(nnodes)

    timing_data = {}
    potential = drive_fmm(wrangler, src_weights, timing_data,
            traversal=wrangler.trav)[0][geo_data.ncenters:]

    # Check constant one wrangler for correctness.
    assert (potential == nnodes).all()

    # Check that the cost model matches the timing data returned by the
    # constant one wrangler.
    mismatches = []
    for stage in timing_data:
        if stage not in modeled_time:
            assert timing_data[stage]["ops_elapsed"] == 0
        else:
            if timing_data[stage]["ops_elapsed"] != modeled_time[stage]:
                mismatches.append(
                    (stage, timing_data[stage]["ops_elapsed"], modeled_time[stage]))

    assert not mismatches, "\n".join(str(s) for s in mismatches)

    # {{{ Test per-box cost

    total_cost = 0.0
    for stage in timing_data:
        total_cost += timing_data[stage]["ops_elapsed"]

    per_box_cost, _ = op_S.cost_per_box(queue, "constant_one", sigma=sigma)
    print(per_box_cost)
    per_box_cost = one(per_box_cost.values())

    total_aggregate_cost = cost_model.aggregate_over_boxes(per_box_cost)
    assert total_cost == (
            total_aggregate_cost
            + modeled_time["coarsen_multipoles"]
            + modeled_time["refine_locals"]
    )

    # }}}

# }}}


# {{{ test order varying by level

def test_cost_model_order_varying_by_level(ctx_factory):
    """For FMM order varying by level, this checks to ensure that the costs are
    different. The varying-level case should have larger cost.
    """

    cl_ctx = ctx_factory()
    queue = cl.CommandQueue(cl_ctx)

    # {{{ constant level to order

    def level_to_order_constant(kernel, kernel_args, tree, level):
        return 1

    lpot_source = get_lpot_source(queue, 2).copy(
            cost_model=QBXCostModel(queue),
            fmm_level_to_order=level_to_order_constant)
    places = GeometryCollection(lpot_source)

    density_discr = places.get_discretization(places.auto_source.geometry)
    sigma_sym = sym.var("sigma")

    k_sym = LaplaceKernel(2)
    sym_op = sym.S(k_sym, sigma_sym, qbx_forced_limit=+1)

    sigma = get_density(queue, density_discr)

<<<<<<< HEAD
    cost_constant, metadata = bind(lpot_source, sym_op).cost_per_stage(
        queue, "constant_one", sigma=sigma
    )

    cost_constant = one(cost_constant.values())
    metadata = one(metadata.values())
=======
    cost_constant = one(
            bind(places, sym_op)
            .get_modeled_cost(queue, sigma=sigma).values())
>>>>>>> 0b94619f

    # }}}

    # {{{ varying level to order

    def level_to_order_varying(kernel, kernel_args, tree, level):
        return metadata["nlevels"] - level

    lpot_source = get_lpot_source(queue, 2).copy(
            cost_model=QBXCostModel(queue),
            fmm_level_to_order=level_to_order_varying)

    sigma = get_density(queue, lpot_source)

    cost_varying, _ = bind(lpot_source, sym_op).cost_per_stage(
        queue, "constant_one", sigma=sigma
    )

    cost_varying = one(cost_varying.values())

    # }}}

    assert sum(cost_varying.values()) > sum(cost_constant.values())

# }}}


# You can test individual routines by typing
# $ python test_cost_model.py 'test_routine()'

if __name__ == "__main__":
    import sys
    if len(sys.argv) > 1:
        exec(sys.argv[1])
    else:
        from pytest import main
        main([__file__])


# vim: foldmethod=marker<|MERGE_RESOLUTION|>--- conflicted
+++ resolved
@@ -36,7 +36,7 @@
 from pytential.qbx import QBXLayerPotentialSource
 from sumpy.kernel import LaplaceKernel, HelmholtzKernel
 from pytential import bind, sym, norm  # noqa
-<<<<<<< HEAD
+from pytential import GeometryCollection
 from pytools import one
 
 from pytential.qbx.cost import (
@@ -76,14 +76,20 @@
         InterpolatoryQuadratureSimplexGroupFactory(target_order)
     )
 
-    qbx, _ = QBXLayerPotentialSource(
+    qbx = QBXLayerPotentialSource(
         pre_density_discr, 4 * target_order,
         qbx_order,
         fmm_order=fmm_order
-    ).with_refinement()
+    )
+    places = GeometryCollection(qbx)
+
+    from pytential.qbx.refinement import refine_geometry_collection
+    places = refine_geometry_collection(queue, places)
 
     target_discrs_and_qbx_sides = tuple([(qbx.density_discr, 0)])
-    geo_data_dev = qbx.qbx_fmm_geometry_data(target_discrs_and_qbx_sides)
+    geo_data_dev = qbx.qbx_fmm_geometry_data(
+        places, places.auto_source.geometry, target_discrs_and_qbx_sides
+    )
 
     from pytential.qbx.utils import ToHostTransferredGeoDataWrapper
     geo_data = ToHostTransferredGeoDataWrapper(queue, geo_data_dev)
@@ -269,11 +275,6 @@
     # }}}
 
 # }}}
-=======
-from pytential import GeometryCollection
-
-from pytential.qbx.cost import CostModel
->>>>>>> 0b94619f
 
 
 # {{{ global params
@@ -379,18 +380,10 @@
     cl_ctx = ctx_factory()
     queue = cl.CommandQueue(cl_ctx)
 
-<<<<<<< HEAD
-    lpot_source = (
-            get_lpot_source(queue, dim)
-            .copy(
-                _use_target_specific_qbx=use_target_specific_qbx,
-                cost_model=QBXCostModel(queue)))
-=======
     lpot_source = get_lpot_source(queue, dim).copy(
             _use_target_specific_qbx=use_target_specific_qbx,
-            cost_model=CostModel())
+            cost_model=QBXCostModel(queue))
     places = GeometryCollection(lpot_source)
->>>>>>> 0b94619f
 
     density_discr = places.get_discretization(places.auto_source.geometry)
     sigma = get_density(queue, density_discr)
@@ -399,25 +392,19 @@
     k_sym = LaplaceKernel(lpot_source.ambient_dim)
 
     sym_op_S = sym.S(k_sym, sigma_sym, qbx_forced_limit=+1)
-<<<<<<< HEAD
-    op_S = bind(lpot_source, sym_op_S)
+    op_S = bind(places, sym_op_S)
 
     if per_box:
         cost_S, _ = op_S.cost_per_box(queue, "constant_one", sigma=sigma)
     else:
         cost_S, _ = op_S.cost_per_stage(queue, "constant_one", sigma=sigma)
 
-=======
-    op_S = bind(places, sym_op_S)
-    cost_S = op_S.get_modeled_cost(queue, sigma=sigma)
->>>>>>> 0b94619f
     assert len(cost_S) == 1
 
     sym_op_S_plus_D = (
             sym.S(k_sym, sigma_sym, qbx_forced_limit=+1)
             + sym.D(k_sym, sigma_sym, qbx_forced_limit="avg"))
-<<<<<<< HEAD
-    op_S_plus_D = bind(lpot_source, sym_op_S_plus_D)
+    op_S_plus_D = bind(places, sym_op_S_plus_D)
 
     if per_box:
         cost_S_plus_D, _ = op_S_plus_D.cost_per_box(
@@ -428,10 +415,6 @@
             queue, "constant_one", sigma=sigma
         )
 
-=======
-    op_S_plus_D = bind(places, sym_op_S_plus_D)
-    cost_S_plus_D = op_S_plus_D.get_modeled_cost(queue, sigma=sigma)
->>>>>>> 0b94619f
     assert len(cost_S_plus_D) == 2
 
 # }}}
@@ -834,18 +817,12 @@
 
     sigma = get_density(queue, density_discr)
 
-<<<<<<< HEAD
-    cost_constant, metadata = bind(lpot_source, sym_op).cost_per_stage(
+    cost_constant, metadata = bind(places, sym_op).cost_per_stage(
         queue, "constant_one", sigma=sigma
     )
 
     cost_constant = one(cost_constant.values())
     metadata = one(metadata.values())
-=======
-    cost_constant = one(
-            bind(places, sym_op)
-            .get_modeled_cost(queue, sigma=sigma).values())
->>>>>>> 0b94619f
 
     # }}}
 
@@ -857,8 +834,11 @@
     lpot_source = get_lpot_source(queue, 2).copy(
             cost_model=QBXCostModel(queue),
             fmm_level_to_order=level_to_order_varying)
-
-    sigma = get_density(queue, lpot_source)
+    places = GeometryCollection(lpot_source)
+
+    density_discr = places.get_discretization(places.auto_source.geometry)
+
+    sigma = get_density(queue, density_discr)
 
     cost_varying, _ = bind(lpot_source, sym_op).cost_per_stage(
         queue, "constant_one", sigma=sigma
