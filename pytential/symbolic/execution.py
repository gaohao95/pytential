--- conflicted
+++ resolved
@@ -589,49 +589,9 @@
                 self, queue, context, timing_data=timing_data)
         return self.code.execute(exec_mapper)
 
-<<<<<<< HEAD
     def __call__(self, queue, **args):
         return self.eval(queue, args)
 
-# }}}
-
-
-# {{{ expression prep
-
-def prepare_places(places):
-    from pytential.symbolic.primitives import DEFAULT_SOURCE, DEFAULT_TARGET
-    from meshmode.discretization import Discretization
-    from pytential.source import LayerPotentialSourceBase
-    from pytential.target import TargetBase
-
-    if isinstance(places, LayerPotentialSourceBase):
-        places = {
-                DEFAULT_SOURCE: places,
-                DEFAULT_TARGET: places.density_discr,
-                }
-    elif isinstance(places, (Discretization, TargetBase)):
-        places = {
-                DEFAULT_TARGET: places,
-                }
-
-    elif isinstance(places, tuple):
-        source_discr, target_discr = places
-        places = {
-                DEFAULT_SOURCE: source_discr,
-                DEFAULT_TARGET: target_discr,
-                }
-        del source_discr
-        del target_discr
-
-    def cast_to_place(discr):
-        from pytential.target import TargetBase
-        from pytential.source import PotentialSource
-        if not isinstance(discr, (Discretization, TargetBase, PotentialSource)):
-            raise TypeError("must pass discretizations, "
-                    "layer potential sources or targets as 'places'")
-        return discr
-=======
->>>>>>> d9b445ec
 
 def bind(places, expr, auto_where=None):
     """
