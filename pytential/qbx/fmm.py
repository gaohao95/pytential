from __future__ import division, absolute_import

__copyright__ = "Copyright (C) 2013 Andreas Kloeckner"

__license__ = """
Permission is hereby granted, free of charge, to any person obtaining a copy
of this software and associated documentation files (the "Software"), to deal
in the Software without restriction, including without limitation the rights
to use, copy, modify, merge, publish, distribute, sublicense, and/or sell
copies of the Software, and to permit persons to whom the Software is
furnished to do so, subject to the following conditions:

The above copyright notice and this permission notice shall be included in
all copies or substantial portions of the Software.

THE SOFTWARE IS PROVIDED "AS IS", WITHOUT WARRANTY OF ANY KIND, EXPRESS OR
IMPLIED, INCLUDING BUT NOT LIMITED TO THE WARRANTIES OF MERCHANTABILITY,
FITNESS FOR A PARTICULAR PURPOSE AND NONINFRINGEMENT. IN NO EVENT SHALL THE
AUTHORS OR COPYRIGHT HOLDERS BE LIABLE FOR ANY CLAIM, DAMAGES OR OTHER
LIABILITY, WHETHER IN AN ACTION OF CONTRACT, TORT OR OTHERWISE, ARISING FROM,
OUT OF OR IN CONNECTION WITH THE SOFTWARE OR THE USE OR OTHER DEALINGS IN
THE SOFTWARE.
"""


from six.moves import range, zip
import numpy as np  # noqa
import pyopencl as cl  # noqa
import pyopencl.array  # noqa
from sumpy.fmm import (SumpyExpansionWranglerCodeContainer,
        SumpyExpansionWrangler, level_to_rscale, SumpyTimingFuture)

from pytools import memoize_method
from pytential.qbx.interactions import P2QBXLFromCSR, M2QBXL, L2QBXL, QBXL2P

from boxtree.fmm import TimingRecorder
from pytools import log_process, ProcessLogger

import logging
logger = logging.getLogger(__name__)


__doc__ = """
.. autoclass:: QBXSumpyExpansionWranglerCodeContainer

.. autoclass:: QBXExpansionWrangler

.. autofunction:: drive_fmm
"""


# {{{ sumpy expansion wrangler

class QBXSumpyExpansionWranglerCodeContainer(SumpyExpansionWranglerCodeContainer):
    def __init__(self, cl_context,
            multipole_expansion_factory, local_expansion_factory,
            qbx_local_expansion_factory, out_kernels):
        SumpyExpansionWranglerCodeContainer.__init__(self,
                cl_context, multipole_expansion_factory, local_expansion_factory,
                out_kernels)

        self.qbx_local_expansion_factory = qbx_local_expansion_factory

    @memoize_method
    def qbx_local_expansion(self, order):
        return self.qbx_local_expansion_factory(order, self.use_rscale)

    @memoize_method
    def p2qbxl(self, order):
        return P2QBXLFromCSR(self.cl_context,
                self.qbx_local_expansion(order))

    @memoize_method
    def m2qbxl(self, source_order, target_order):
        return M2QBXL(self.cl_context,
                self.multipole_expansion_factory(source_order),
                self.qbx_local_expansion_factory(target_order))

    @memoize_method
    def l2qbxl(self, source_order, target_order):
        return L2QBXL(self.cl_context,
                self.local_expansion_factory(source_order),
                self.qbx_local_expansion_factory(target_order))

    @memoize_method
    def qbxl2p(self, order):
        return QBXL2P(self.cl_context,
                self.qbx_local_expansion_factory(order),
                self.out_kernels)

    def get_wrangler(self, queue, geo_data, dtype,
            qbx_order, fmm_level_to_order,
            source_extra_kwargs={},
            kernel_extra_kwargs=None,
            _use_target_specific_qbx=False):
        return QBXExpansionWrangler(self, queue, geo_data,
                dtype,
                qbx_order, fmm_level_to_order,
                source_extra_kwargs,
                kernel_extra_kwargs,
                _use_target_specific_qbx)


class QBXExpansionWrangler(SumpyExpansionWrangler):
    """A specialized implementation of the
    :class:`boxtree.fmm.ExpansionWranglerInterface` for the QBX FMM.
    The conventional ('point') FMM is carried out on a filtered
    set of targets
    (see :meth:`pytential.discretization.qbx.geometry.\
QBXFMMGeometryData.non_qbx_box_target_lists`),
    and thus all *non-QBX* potential arrays handled by this wrangler don't
    include all targets in the tree, just the non-QBX ones.

    .. rubric:: QBX-specific methods

    .. automethod:: form_global_qbx_locals

    .. automethod:: translate_box_local_to_qbx_local

    .. automethod:: eval_qbx_expansions
    """

    def __init__(self, code_container, queue, geo_data, dtype,
            qbx_order, fmm_level_to_order,
            source_extra_kwargs, kernel_extra_kwargs,
            _use_target_specific_qbx=False):
        if _use_target_specific_qbx:
            raise NotImplementedError("Cannot use TSQBX with sumpy yet")

        SumpyExpansionWrangler.__init__(self,
                code_container, queue, geo_data.tree(),
                dtype, fmm_level_to_order, source_extra_kwargs, kernel_extra_kwargs)

        self.qbx_order = qbx_order
        self.geo_data = geo_data

    # {{{ data vector utilities

    def output_zeros(self):
        """This ought to be called ``non_qbx_output_zeros``, but since
        it has to override the superclass's behavior to integrate seamlessly,
        it needs to be called just :meth:`output_zeros`.
        """

        nqbtl = self.geo_data.non_qbx_box_target_lists()

        from pytools.obj_array import make_obj_array
        return make_obj_array([
                cl.array.zeros(
                    self.queue,
                    nqbtl.nfiltered_targets,
                    dtype=self.dtype)
                for k in self.code.out_kernels])

    def full_output_zeros(self):
        # The superclass generates a full field of zeros, for all
        # (not just non-QBX) targets.
        return SumpyExpansionWrangler.output_zeros(self)

    def qbx_local_expansion_zeros(self):
        order = self.qbx_order
        qbx_l_expn = self.code.qbx_local_expansion(order)

        return cl.array.zeros(
                    self.queue,
                    (self.geo_data.ncenters,
                        len(qbx_l_expn)),
                    dtype=self.dtype)

    def reorder_sources(self, source_array):
        return (source_array
                .with_queue(self.queue)
                [self.tree.user_source_ids]
                .with_queue(None))

    def reorder_potentials(self, potentials):
        raise NotImplementedError("reorder_potentials should not "
            "be called on a QBXExpansionWrangler")

        # Because this is a multi-stage, more complicated process that combines
        # potentials from non-QBX targets and QBX targets, reordering takes
        # place in multiple stages below.

    # }}}

    # {{{ source/target dispatch

    # box_source_list_kwargs inherited from superclass

    def box_target_list_kwargs(self):
        # This only covers the non-QBX targets.

        nqbtl = self.geo_data.non_qbx_box_target_lists()
        return dict(
                box_target_starts=nqbtl.box_target_starts,
                box_target_counts_nonchild=(
                    nqbtl.box_target_counts_nonchild),
                targets=nqbtl.targets)

    # }}}

    # {{{ qbx-related

    @log_process(logger)
    def form_global_qbx_locals(self, src_weights):
        local_exps = self.qbx_local_expansion_zeros()

        geo_data = self.geo_data
        if len(geo_data.global_qbx_centers()) == 0:
            return local_exps

        traversal = geo_data.traversal()

        starts = traversal.neighbor_source_boxes_starts
        lists = traversal.neighbor_source_boxes_lists

        kwargs = self.extra_kwargs.copy()
        kwargs.update(self.box_source_list_kwargs())

        p2qbxl = self.code.p2qbxl(self.qbx_order)

        evt, (result,) = p2qbxl(
                self.queue,
                global_qbx_centers=geo_data.global_qbx_centers(),
                qbx_center_to_target_box=geo_data.qbx_center_to_target_box(),
                qbx_centers=geo_data.centers(),
                qbx_expansion_radii=geo_data.expansion_radii(),

                source_box_starts=starts,
                source_box_lists=lists,
                strengths=src_weights,
                qbx_expansions=local_exps,

                **kwargs)

        assert local_exps is result
        result.add_event(evt)

        return (result, SumpyTimingFuture(self.queue, [evt]))

    @log_process(logger)
    def translate_box_multipoles_to_qbx_local(self, multipole_exps):
        qbx_expansions = self.qbx_local_expansion_zeros()

        geo_data = self.geo_data
        if geo_data.ncenters == 0:
            return qbx_expansions

        traversal = geo_data.traversal()

        wait_for = multipole_exps.events

        events = []

        for isrc_level, ssn in enumerate(traversal.from_sep_smaller_by_level):
            m2qbxl = self.code.m2qbxl(
                    self.level_orders[isrc_level],
                    self.qbx_order)

            source_level_start_ibox, source_mpoles_view = \
                    self.multipole_expansions_view(multipole_exps, isrc_level)

            evt, (qbx_expansions_res,) = m2qbxl(self.queue,
                    qbx_center_to_target_box_source_level=(
                        geo_data.qbx_center_to_target_box_source_level(isrc_level)
                    ),

                    centers=self.tree.box_centers,
                    qbx_centers=geo_data.centers(),
                    qbx_expansion_radii=geo_data.expansion_radii(),

                    src_expansions=source_mpoles_view,
                    src_base_ibox=source_level_start_ibox,
                    qbx_expansions=qbx_expansions,

                    src_box_starts=ssn.starts,
                    src_box_lists=ssn.lists,

                    src_rscale=level_to_rscale(self.tree, isrc_level),

                    wait_for=wait_for,

                    **self.kernel_extra_kwargs)

            events.append(evt)

            wait_for = [evt]
            assert qbx_expansions_res is qbx_expansions

        qbx_expansions.add_event(evt)

        return (qbx_expansions, SumpyTimingFuture(self.queue, events))

    @log_process(logger)
    def translate_box_local_to_qbx_local(self, local_exps):
        qbx_expansions = self.qbx_local_expansion_zeros()

        geo_data = self.geo_data
        if geo_data.ncenters == 0:
            return qbx_expansions
        trav = geo_data.traversal()

        wait_for = local_exps.events

        events = []

        for isrc_level in range(geo_data.tree().nlevels):
            l2qbxl = self.code.l2qbxl(
                    self.level_orders[isrc_level],
                    self.qbx_order)

            target_level_start_ibox, target_locals_view = \
                    self.local_expansions_view(local_exps, isrc_level)

            evt, (qbx_expansions_res,) = l2qbxl(
                    self.queue,
                    qbx_center_to_target_box=geo_data.qbx_center_to_target_box(),
                    target_boxes=trav.target_boxes,
                    target_base_ibox=target_level_start_ibox,

                    centers=self.tree.box_centers,
                    qbx_centers=geo_data.centers(),
                    qbx_expansion_radii=geo_data.expansion_radii(),

                    expansions=target_locals_view,
                    qbx_expansions=qbx_expansions,

                    src_rscale=level_to_rscale(self.tree, isrc_level),

                    wait_for=wait_for,

                    **self.kernel_extra_kwargs)

            events.append(evt)

            wait_for = [evt]
            assert qbx_expansions_res is qbx_expansions

        qbx_expansions.add_event(evt)

        return (qbx_expansions, SumpyTimingFuture(self.queue, events))

    @log_process(logger)
    def eval_qbx_expansions(self, qbx_expansions):
        pot = self.full_output_zeros()

        geo_data = self.geo_data
        if len(geo_data.global_qbx_centers()) == 0:
            return pot

        ctt = geo_data.center_to_tree_targets()

        qbxl2p = self.code.qbxl2p(self.qbx_order)

        evt, pot_res = qbxl2p(self.queue,
                qbx_centers=geo_data.centers(),
                qbx_expansion_radii=geo_data.expansion_radii(),

                global_qbx_centers=geo_data.global_qbx_centers(),

                center_to_targets_starts=ctt.starts,
                center_to_targets_lists=ctt.lists,

                targets=self.tree.targets,

                qbx_expansions=qbx_expansions,
                result=pot,

                **self.kernel_extra_kwargs.copy())

        for pot_i, pot_res_i in zip(pot, pot_res):
            assert pot_i is pot_res_i

        return (pot, SumpyTimingFuture(self.queue, [evt]))

    @log_process(logger)
    def eval_target_specific_global_qbx_locals(self, src_weights):
        # Not implemented
        pass

    # }}}

# }}}


# {{{ FMM top-level

<<<<<<< HEAD
def drive_fmm(expansion_wrangler, src_weights, timing_data=None,
        use_tsqbx=False):
=======
def drive_fmm(expansion_wrangler, src_weights, timing_data=None, traversal=None):
>>>>>>> bccd9d47
    """Top-level driver routine for the QBX fast multipole calculation.

    :arg geo_data: A :class:`QBXFMMGeometryData` instance.
    :arg expansion_wrangler: An object exhibiting the
        :class:`ExpansionWranglerInterface`.
    :arg src_weights: Source 'density/weights/charges'.
        Passed unmodified to *expansion_wrangler*.
    :arg timing_data: Either *None* or a dictionary that collects
        timing data.

    Returns the potentials computed by *expansion_wrangler*.

    See also :func:`boxtree.fmm.drive_fmm`.
    """
    wrangler = expansion_wrangler

    geo_data = wrangler.geo_data

    if traversal is None:
        traversal = geo_data.traversal()

    tree = traversal.tree

    recorder = TimingRecorder()

    # Interface guidelines: Attributes of the tree are assumed to be known
    # to the expansion wrangler and should not be passed.

    fmm_proc = ProcessLogger(logger, "qbx fmm")

    src_weights = wrangler.reorder_sources(src_weights)

    # {{{ construct local multipoles

    mpole_exps, timing_future = wrangler.form_multipoles(
            traversal.level_start_source_box_nrs,
            traversal.source_boxes,
            src_weights)

    recorder.add("form_multipoles", timing_future)

    # }}}

    # {{{ propagate multipoles upward

    mpole_exps, timing_future = wrangler.coarsen_multipoles(
            traversal.level_start_source_parent_box_nrs,
            traversal.source_parent_boxes,
            mpole_exps)

    recorder.add("coarsen_multipoles", timing_future)

    # }}}

    # {{{ direct evaluation from neighbor source boxes ("list 1")

    non_qbx_potentials, timing_future = wrangler.eval_direct(
            traversal.target_boxes,
            traversal.neighbor_source_boxes_starts,
            traversal.neighbor_source_boxes_lists,
            src_weights)

    recorder.add("eval_direct", timing_future)

    # }}}

    # {{{ translate separated siblings' ("list 2") mpoles to local

    local_exps, timing_future = wrangler.multipole_to_local(
            traversal.level_start_target_or_target_parent_box_nrs,
            traversal.target_or_target_parent_boxes,
            traversal.from_sep_siblings_starts,
            traversal.from_sep_siblings_lists,
            mpole_exps)

    recorder.add("multipole_to_local", timing_future)

    # }}}

    # {{{ evaluate sep. smaller mpoles ("list 3") at particles

    # (the point of aiming this stage at particles is specifically to keep its
    # contribution *out* of the downward-propagating local expansions)

    mpole_result, timing_future = wrangler.eval_multipoles(
            traversal.target_boxes_sep_smaller_by_source_level,
            traversal.from_sep_smaller_by_level,
            mpole_exps)

    recorder.add("eval_multipoles", timing_future)

    non_qbx_potentials = non_qbx_potentials + mpole_result

    # assert that list 3 close has been merged into list 1
    assert traversal.from_sep_close_smaller_starts is None

    # }}}

    # {{{ form locals for separated bigger source boxes ("list 4")

    local_result, timing_future = wrangler.form_locals(
            traversal.level_start_target_or_target_parent_box_nrs,
            traversal.target_or_target_parent_boxes,
            traversal.from_sep_bigger_starts,
            traversal.from_sep_bigger_lists,
            src_weights)

    recorder.add("form_locals", timing_future)

    local_exps = local_exps + local_result

    # assert that list 4 close has been merged into list 1
    assert traversal.from_sep_close_bigger_starts is None

    # }}}

    # {{{ propagate local_exps downward

    local_exps, timing_future = wrangler.refine_locals(
            traversal.level_start_target_or_target_parent_box_nrs,
            traversal.target_or_target_parent_boxes,
            local_exps)

    recorder.add("refine_locals", timing_future)

    # }}}

    # {{{ evaluate locals

    local_result, timing_future = wrangler.eval_locals(
            traversal.level_start_target_box_nrs,
            traversal.target_boxes,
            local_exps)

    recorder.add("eval_locals", timing_future)

    non_qbx_potentials = non_qbx_potentials + local_result

    # }}}

    # {{{ wrangle qbx expansions

    if not use_tsqbx:
        qbx_expansions, timing_future = wrangler.form_global_qbx_locals(src_weights)

        recorder.add("form_global_qbx_locals", timing_future)
    else:
        qbx_expansions = wrangler.qbx_local_expansion_zeros()

    local_result, timing_future = (
            wrangler.translate_box_multipoles_to_qbx_local(mpole_exps))

    recorder.add("translate_box_multipoles_to_qbx_local", timing_future)

    qbx_expansions = qbx_expansions + local_result

    local_result, timing_future = (
            wrangler.translate_box_local_to_qbx_local(local_exps))

    recorder.add("translate_box_local_to_qbx_local", timing_future)

    qbx_expansions = qbx_expansions + local_result

    qbx_potentials, timing_future = wrangler.eval_qbx_expansions(qbx_expansions)

    recorder.add("eval_qbx_expansions", timing_future)

    if use_tsqbx:
        tsqbx_result, timing_future = (
                wrangler.eval_target_specific_qbx_locals(src_weights))

        recorder.add("eval_target_specific_qbx_locals", timing_future)

        qbx_potentials = qbx_potentials + tsqbx_result

    # }}}

    # {{{ reorder potentials

    nqbtl = geo_data.non_qbx_box_target_lists()

    all_potentials_in_tree_order = wrangler.full_output_zeros()

    for ap_i, nqp_i in zip(all_potentials_in_tree_order, non_qbx_potentials):
        ap_i[nqbtl.unfiltered_from_filtered_target_indices] = nqp_i

    all_potentials_in_tree_order += qbx_potentials

    def reorder_and_finalize_potentials(x):
        # "finalize" gives host FMMs (like FMMlib) a chance to turn the
        # potential back into a CL array.
        return wrangler.finalize_potentials(x[tree.sorted_target_ids])

    from pytools.obj_array import with_object_array_or_scalar
    result = with_object_array_or_scalar(
            reorder_and_finalize_potentials, all_potentials_in_tree_order)

    # }}}

    fmm_proc.done()

    if timing_data is not None:
        timing_data.update(recorder.summarize())
    return result

# }}}

# vim: foldmethod=marker<|MERGE_RESOLUTION|>--- conflicted
+++ resolved
@@ -385,12 +385,8 @@
 
 # {{{ FMM top-level
 
-<<<<<<< HEAD
 def drive_fmm(expansion_wrangler, src_weights, timing_data=None,
-        use_tsqbx=False):
-=======
-def drive_fmm(expansion_wrangler, src_weights, timing_data=None, traversal=None):
->>>>>>> bccd9d47
+        traversal=None, use_tsqbx=False):
     """Top-level driver routine for the QBX fast multipole calculation.
 
     :arg geo_data: A :class:`QBXFMMGeometryData` instance.
