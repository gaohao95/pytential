--- conflicted
+++ resolved
@@ -9,11 +9,7 @@
   - export PY_EXE=python2.7
   - export PYOPENCL_TEST=portable
   - export PYTEST_ADDOPTS=${PYTEST_ADDOPTS:--k-slowtest}
-<<<<<<< HEAD
-  - export EXTRA_INSTALL="Cython pybind11 numpy mako"
-=======
-  - export EXTRA_INSTALL="pybind11 numpy scipy mako"
->>>>>>> 04cfb1e5
+  - export EXTRA_INSTALL="Cython pybind11 numpy scipy mako"
   - curl -L -O -k https://gitlab.tiker.net/inducer/ci-support/raw/master/build-and-test-py-project.sh
   - ". ./build-and-test-py-project.sh"
   tags:
@@ -28,11 +24,7 @@
   - export PY_EXE=python3.6
   - export PYOPENCL_TEST=portable
   - export PYTEST_ADDOPTS=${PYTEST_ADDOPTS:--k-slowtest}
-<<<<<<< HEAD
-  - export EXTRA_INSTALL="Cython pybind11 numpy mako"
-=======
-  - export EXTRA_INSTALL="pybind11 numpy scipy mako"
->>>>>>> 04cfb1e5
+  - export EXTRA_INSTALL="Cython pybind11 numpy scipy mako"
   - curl -L -O -k https://gitlab.tiker.net/inducer/ci-support/raw/master/build-and-test-py-project.sh
   - ". ./build-and-test-py-project.sh"
   tags:
@@ -90,7 +82,7 @@
 
 Documentation:
   script:
-  - EXTRA_INSTALL="pybind11 numpy mako"
+  - EXTRA_INSTALL="Cython pybind11 numpy mako"
   - curl -L -O -k https://gitlab.tiker.net/inducer/ci-support/raw/master/build-docs.sh
   - ". ./build-docs.sh"
   tags:
