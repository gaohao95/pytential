from __future__ import division, absolute_import

__copyright__ = "Copyright (C) 2013 Andreas Kloeckner"

__license__ = """
Permission is hereby granted, free of charge, to any person obtaining a copy
of this software and associated documentation files (the "Software"), to deal
in the Software without restriction, including without limitation the rights
to use, copy, modify, merge, publish, distribute, sublicense, and/or sell
copies of the Software, and to permit persons to whom the Software is
furnished to do so, subject to the following conditions:

The above copyright notice and this permission notice shall be included in
all copies or substantial portions of the Software.

THE SOFTWARE IS PROVIDED "AS IS", WITHOUT WARRANTY OF ANY KIND, EXPRESS OR
IMPLIED, INCLUDING BUT NOT LIMITED TO THE WARRANTIES OF MERCHANTABILITY,
FITNESS FOR A PARTICULAR PURPOSE AND NONINFRINGEMENT. IN NO EVENT SHALL THE
AUTHORS OR COPYRIGHT HOLDERS BE LIABLE FOR ANY CLAIM, DAMAGES OR OTHER
LIABILITY, WHETHER IN AN ACTION OF CONTRACT, TORT OR OTHERWISE, ARISING FROM,
OUT OF OR IN CONNECTION WITH THE SOFTWARE OR THE USE OR OTHER DEALINGS IN
THE SOFTWARE.
"""


from six.moves import range, zip
import numpy as np  # noqa
import pyopencl as cl  # noqa
import pyopencl.array  # noqa
from sumpy.fmm import (SumpyExpansionWranglerCodeContainer,
        SumpyExpansionWrangler, level_to_rscale, SumpyTimingFuture)

from pytools import memoize_method
from pytential.qbx.interactions import P2QBXLFromCSR, M2QBXL, L2QBXL, QBXL2P

from boxtree.fmm import TimingRecorder
from pytools import log_process, ProcessLogger

import logging
logger = logging.getLogger(__name__)


__doc__ = """
.. autoclass:: QBXSumpyExpansionWranglerCodeContainer

.. autoclass:: QBXExpansionWrangler

.. autofunction:: drive_fmm
"""


# {{{ sumpy expansion wrangler

class QBXSumpyExpansionWranglerCodeContainer(SumpyExpansionWranglerCodeContainer):
    def __init__(self, cl_context,
            multipole_expansion_factory, local_expansion_factory,
            qbx_local_expansion_factory, out_kernels):
        SumpyExpansionWranglerCodeContainer.__init__(self,
                cl_context, multipole_expansion_factory, local_expansion_factory,
                out_kernels)

        self.qbx_local_expansion_factory = qbx_local_expansion_factory

    @memoize_method
    def qbx_local_expansion(self, order):
        return self.qbx_local_expansion_factory(order, self.use_rscale)

    @memoize_method
    def p2qbxl(self, order):
        return P2QBXLFromCSR(self.cl_context,
                self.qbx_local_expansion(order))

    @memoize_method
    def m2qbxl(self, source_order, target_order):
        return M2QBXL(self.cl_context,
                self.multipole_expansion_factory(source_order),
                self.qbx_local_expansion_factory(target_order))

    @memoize_method
    def l2qbxl(self, source_order, target_order):
        return L2QBXL(self.cl_context,
                self.local_expansion_factory(source_order),
                self.qbx_local_expansion_factory(target_order))

    @memoize_method
    def qbxl2p(self, order):
        return QBXL2P(self.cl_context,
                self.qbx_local_expansion_factory(order),
                self.out_kernels)

    def get_wrangler(self, queue, geo_data, dtype,
            qbx_order, fmm_level_to_order,
            source_extra_kwargs={},
            kernel_extra_kwargs=None,
            _use_target_specific_qbx=False):
        return QBXExpansionWrangler(self, queue, geo_data,
                dtype,
                qbx_order, fmm_level_to_order,
                source_extra_kwargs,
                kernel_extra_kwargs,
                _use_target_specific_qbx)


class QBXExpansionWrangler(SumpyExpansionWrangler):
    """A specialized implementation of the
    :class:`boxtree.fmm.ExpansionWranglerInterface` for the QBX FMM.
    The conventional ('point') FMM is carried out on a filtered
    set of targets
    (see :meth:`pytential.discretization.qbx.geometry.\
QBXFMMGeometryData.non_qbx_box_target_lists`),
    and thus all *non-QBX* potential arrays handled by this wrangler don't
    include all targets in the tree, just the non-QBX ones.

    .. rubric:: QBX-specific methods

    .. automethod:: form_global_qbx_locals

    .. automethod:: translate_box_local_to_qbx_local

    .. automethod:: eval_qbx_expansions
    """

    def __init__(self, code_container, queue, geo_data, dtype,
            qbx_order, fmm_level_to_order,
            source_extra_kwargs, kernel_extra_kwargs,
            _use_target_specific_qbx=False):
        if _use_target_specific_qbx:
            raise ValueError("TSQBX is not implemented in sumpy")

        SumpyExpansionWrangler.__init__(self,
                code_container, queue, geo_data.tree(),
                dtype, fmm_level_to_order, source_extra_kwargs, kernel_extra_kwargs)

        self.qbx_order = qbx_order
        self.geo_data = geo_data

    # {{{ data vector utilities

    def output_zeros(self):
        """This ought to be called ``non_qbx_output_zeros``, but since
        it has to override the superclass's behavior to integrate seamlessly,
        it needs to be called just :meth:`output_zeros`.
        """

        nqbtl = self.geo_data.non_qbx_box_target_lists()

        from pytools.obj_array import make_obj_array
        return make_obj_array([
                cl.array.zeros(
                    self.queue,
                    nqbtl.nfiltered_targets,
                    dtype=self.dtype)
                for k in self.code.out_kernels])

    def full_output_zeros(self):
        # The superclass generates a full field of zeros, for all
        # (not just non-QBX) targets.
        return SumpyExpansionWrangler.output_zeros(self)

    def qbx_local_expansion_zeros(self):
        order = self.qbx_order
        qbx_l_expn = self.code.qbx_local_expansion(order)

        return cl.array.zeros(
                    self.queue,
                    (self.geo_data.ncenters,
                        len(qbx_l_expn)),
                    dtype=self.dtype)

    def reorder_sources(self, source_array):
        return (source_array
                .with_queue(self.queue)
                [self.tree.user_source_ids]
                .with_queue(None))

    def reorder_potentials(self, potentials):
        raise NotImplementedError("reorder_potentials should not "
            "be called on a QBXExpansionWrangler")

        # Because this is a multi-stage, more complicated process that combines
        # potentials from non-QBX targets and QBX targets, reordering takes
        # place in multiple stages below.

    # }}}

    # {{{ source/target dispatch

    # box_source_list_kwargs inherited from superclass

    def box_target_list_kwargs(self):
        # This only covers the non-QBX targets.

        nqbtl = self.geo_data.non_qbx_box_target_lists()
        return dict(
                box_target_starts=nqbtl.box_target_starts,
                box_target_counts_nonchild=(
                    nqbtl.box_target_counts_nonchild),
                targets=nqbtl.targets)

    # }}}

    # {{{ qbx-related

    @log_process(logger)
    def form_global_qbx_locals(self, src_weights):
        local_exps = self.qbx_local_expansion_zeros()
        events = []

        geo_data = self.geo_data
        if len(geo_data.global_qbx_centers()) == 0:
            return (local_exps, SumpyTimingFuture(self.queue, events))

        traversal = geo_data.traversal()

        starts = traversal.neighbor_source_boxes_starts
        lists = traversal.neighbor_source_boxes_lists

        kwargs = self.extra_kwargs.copy()
        kwargs.update(self.box_source_list_kwargs())

        p2qbxl = self.code.p2qbxl(self.qbx_order)

        evt, (result,) = p2qbxl(
                self.queue,
                global_qbx_centers=geo_data.global_qbx_centers(),
                qbx_center_to_target_box=geo_data.qbx_center_to_target_box(),
                qbx_centers=geo_data.centers(),
                qbx_expansion_radii=geo_data.expansion_radii(),

                source_box_starts=starts,
                source_box_lists=lists,
                strengths=src_weights,
                qbx_expansions=local_exps,

                **kwargs)

        events.append(evt)
        assert local_exps is result
        result.add_event(evt)

        return (result, SumpyTimingFuture(self.queue, events))

    @log_process(logger)
    def translate_box_multipoles_to_qbx_local(self, multipole_exps):
        qbx_expansions = self.qbx_local_expansion_zeros()
        events = []

        geo_data = self.geo_data
        if geo_data.ncenters == 0:
            return (qbx_expansions, SumpyTimingFuture(self.queue, events))

        traversal = geo_data.traversal()

        wait_for = multipole_exps.events

        for isrc_level, ssn in enumerate(traversal.from_sep_smaller_by_level):
            m2qbxl = self.code.m2qbxl(
                    self.level_orders[isrc_level],
                    self.qbx_order)

            source_level_start_ibox, source_mpoles_view = \
                    self.multipole_expansions_view(multipole_exps, isrc_level)

            evt, (qbx_expansions_res,) = m2qbxl(self.queue,
                    qbx_center_to_target_box_source_level=(
                        geo_data.qbx_center_to_target_box_source_level(isrc_level)
                    ),

                    centers=self.tree.box_centers,
                    qbx_centers=geo_data.centers(),
                    qbx_expansion_radii=geo_data.expansion_radii(),

                    src_expansions=source_mpoles_view,
                    src_base_ibox=source_level_start_ibox,
                    qbx_expansions=qbx_expansions,

                    src_box_starts=ssn.starts,
                    src_box_lists=ssn.lists,

                    src_rscale=level_to_rscale(self.tree, isrc_level),

                    wait_for=wait_for,

                    **self.kernel_extra_kwargs)

            events.append(evt)
            wait_for = [evt]
            assert qbx_expansions_res is qbx_expansions

        qbx_expansions.add_event(evt)

        return (qbx_expansions, SumpyTimingFuture(self.queue, events))

    @log_process(logger)
    def translate_box_local_to_qbx_local(self, local_exps):
        qbx_expansions = self.qbx_local_expansion_zeros()

        geo_data = self.geo_data
        events = []

        if geo_data.ncenters == 0:
            return (qbx_expansions, SumpyTimingFuture(self.queue, events))

        trav = geo_data.traversal()

        wait_for = local_exps.events

        for isrc_level in range(geo_data.tree().nlevels):
            l2qbxl = self.code.l2qbxl(
                    self.level_orders[isrc_level],
                    self.qbx_order)

            target_level_start_ibox, target_locals_view = \
                    self.local_expansions_view(local_exps, isrc_level)

            evt, (qbx_expansions_res,) = l2qbxl(
                    self.queue,
                    qbx_center_to_target_box=geo_data.qbx_center_to_target_box(),
                    target_boxes=trav.target_boxes,
                    target_base_ibox=target_level_start_ibox,

                    centers=self.tree.box_centers,
                    qbx_centers=geo_data.centers(),
                    qbx_expansion_radii=geo_data.expansion_radii(),

                    expansions=target_locals_view,
                    qbx_expansions=qbx_expansions,

                    src_rscale=level_to_rscale(self.tree, isrc_level),

                    wait_for=wait_for,

                    **self.kernel_extra_kwargs)

            events.append(evt)
            wait_for = [evt]
            assert qbx_expansions_res is qbx_expansions

        qbx_expansions.add_event(evt)

        return (qbx_expansions, SumpyTimingFuture(self.queue, events))

    @log_process(logger)
    def eval_qbx_expansions(self, qbx_expansions):
        pot = self.full_output_zeros()

        geo_data = self.geo_data
        events = []

        if len(geo_data.global_qbx_centers()) == 0:
            return (pot, SumpyTimingFuture(self.queue, events))

        ctt = geo_data.center_to_tree_targets()

        qbxl2p = self.code.qbxl2p(self.qbx_order)

        evt, pot_res = qbxl2p(self.queue,
                qbx_centers=geo_data.centers(),
                qbx_expansion_radii=geo_data.expansion_radii(),

                global_qbx_centers=geo_data.global_qbx_centers(),

                center_to_targets_starts=ctt.starts,
                center_to_targets_lists=ctt.lists,

                targets=self.tree.targets,

                qbx_expansions=qbx_expansions,
                result=pot,

                **self.kernel_extra_kwargs.copy())

        for pot_i, pot_res_i in zip(pot, pot_res):
            assert pot_i is pot_res_i

        return (pot, SumpyTimingFuture(self.queue, events))

    @log_process(logger)
    def eval_target_specific_qbx_locals(self, src_weights):
        raise NotImplementedError()

    # }}}

# }}}


# {{{ FMM top-level

<<<<<<< HEAD
def add_dicts(dict1, dict2):
    rtv = {}

    for key in set(dict1) | set(dict2):
        if key not in dict1:
            rtv[key] = dict2[key]
        elif key not in dict2:
            rtv[key] = dict1[key]
        else:
            rtv[key] = dict1[key] + dict2[key]

    return rtv


def drive_fmm(expansion_wrangler, src_weights, timing_data=None, traversal=None):
=======
def drive_fmm(expansion_wrangler, src_weights, timing_data=None,
        traversal=None):
>>>>>>> 629ce39d
    """Top-level driver routine for the QBX fast multipole calculation.

    :arg geo_data: A :class:`QBXFMMGeometryData` instance.
    :arg expansion_wrangler: An object exhibiting the
        :class:`ExpansionWranglerInterface`.
    :arg src_weights: Source 'density/weights/charges'.
        Passed unmodified to *expansion_wrangler*.
    :arg timing_data: Either *None* or a dictionary that collects
        timing data.

    Returns the potentials computed by *expansion_wrangler*.

    See also :func:`boxtree.fmm.drive_fmm`.
    """
    wrangler = expansion_wrangler

    geo_data = wrangler.geo_data

    use_tsqbx = geo_data.lpot_source._use_target_specific_qbx

    if traversal is None:
        traversal = geo_data.traversal()

    tree = traversal.tree

    recorder = TimingRecorder()

    # Interface guidelines: Attributes of the tree are assumed to be known
    # to the expansion wrangler and should not be passed.

    fmm_proc = ProcessLogger(logger, "qbx fmm")

    src_weights = wrangler.reorder_sources(src_weights)

    # {{{ construct local multipoles

    mpole_exps, timing_future = wrangler.form_multipoles(
            traversal.level_start_source_box_nrs,
            traversal.source_boxes,
            src_weights)

    recorder.add("form_multipoles", timing_future)

    # }}}

    # {{{ propagate multipoles upward

    mpole_exps, timing_future = wrangler.coarsen_multipoles(
            traversal.level_start_source_parent_box_nrs,
            traversal.source_parent_boxes,
            mpole_exps)

    recorder.add("coarsen_multipoles", timing_future)

    # }}}

    # {{{ direct evaluation from neighbor source boxes ("list 1")

    non_qbx_potentials, timing_future = wrangler.eval_direct(
            traversal.target_boxes,
            traversal.neighbor_source_boxes_starts,
            traversal.neighbor_source_boxes_lists,
            src_weights)

    recorder.add("eval_direct", timing_future)

    # }}}

    # {{{ translate separated siblings' ("list 2") mpoles to local

    local_exps, timing_future = wrangler.multipole_to_local(
            traversal.level_start_target_or_target_parent_box_nrs,
            traversal.target_or_target_parent_boxes,
            traversal.from_sep_siblings_starts,
            traversal.from_sep_siblings_lists,
            mpole_exps)

    recorder.add("multipole_to_local", timing_future)

    # }}}

    # {{{ evaluate sep. smaller mpoles ("list 3") at particles

    # (the point of aiming this stage at particles is specifically to keep its
    # contribution *out* of the downward-propagating local expansions)

    mpole_result, timing_future = wrangler.eval_multipoles(
            traversal.target_boxes_sep_smaller_by_source_level,
            traversal.from_sep_smaller_by_level,
            mpole_exps)

    recorder.add("eval_multipoles", timing_future)

    non_qbx_potentials = non_qbx_potentials + mpole_result

    # assert that list 3 close has been merged into list 1
    assert traversal.from_sep_close_smaller_starts is None

    # }}}

    # {{{ form locals for separated bigger source boxes ("list 4")

    local_result, timing_future = wrangler.form_locals(
            traversal.level_start_target_or_target_parent_box_nrs,
            traversal.target_or_target_parent_boxes,
            traversal.from_sep_bigger_starts,
            traversal.from_sep_bigger_lists,
            src_weights)

    recorder.add("form_locals", timing_future)

    local_exps = local_exps + local_result

    # assert that list 4 close has been merged into list 1
    assert traversal.from_sep_close_bigger_starts is None

    # }}}

    # {{{ propagate local_exps downward

    local_exps, timing_future = wrangler.refine_locals(
            traversal.level_start_target_or_target_parent_box_nrs,
            traversal.target_or_target_parent_boxes,
            local_exps)

    recorder.add("refine_locals", timing_future)

    # }}}

    # {{{ evaluate locals

    local_result, timing_future = wrangler.eval_locals(
            traversal.level_start_target_box_nrs,
            traversal.target_boxes,
            local_exps)

    recorder.add("eval_locals", timing_future)

    non_qbx_potentials = non_qbx_potentials + local_result

    # }}}

    # {{{ wrangle qbx expansions

    if not use_tsqbx:
        qbx_expansions, timing_future = wrangler.form_global_qbx_locals(src_weights)

        recorder.add("form_global_qbx_locals", timing_future)
    else:
        qbx_expansions = wrangler.qbx_local_expansion_zeros()

    local_result, timing_future = (
            wrangler.translate_box_multipoles_to_qbx_local(mpole_exps))

    recorder.add("translate_box_multipoles_to_qbx_local", timing_future)

    qbx_expansions = qbx_expansions + local_result

    local_result, timing_future = (
            wrangler.translate_box_local_to_qbx_local(local_exps))

    recorder.add("translate_box_local_to_qbx_local", timing_future)

    qbx_expansions = qbx_expansions + local_result

    qbx_potentials, timing_future = wrangler.eval_qbx_expansions(qbx_expansions)

    recorder.add("eval_qbx_expansions", timing_future)

    if use_tsqbx:
        tsqbx_result, timing_future = (
                wrangler.eval_target_specific_qbx_locals(src_weights))

        recorder.add("eval_target_specific_qbx_locals", timing_future)

        qbx_potentials = qbx_potentials + tsqbx_result

    # }}}

    # {{{ reorder potentials

    nqbtl = geo_data.non_qbx_box_target_lists()

    all_potentials_in_tree_order = wrangler.full_output_zeros()

    for ap_i, nqp_i in zip(all_potentials_in_tree_order, non_qbx_potentials):
        ap_i[nqbtl.unfiltered_from_filtered_target_indices] = nqp_i

    all_potentials_in_tree_order += qbx_potentials

    def reorder_and_finalize_potentials(x):
        # "finalize" gives host FMMs (like FMMlib) a chance to turn the
        # potential back into a CL array.
        return wrangler.finalize_potentials(x[tree.sorted_target_ids])

    from pytools.obj_array import with_object_array_or_scalar
    result = with_object_array_or_scalar(
            reorder_and_finalize_potentials, all_potentials_in_tree_order)

    # }}}

    fmm_proc.done()

    if timing_data is not None:
<<<<<<< HEAD
        timing_data.update(add_dicts(timing_data, recorder.summarize()))

=======
        timing_data.update(recorder.summarize())
>>>>>>> 629ce39d
    return result

# }}}

# vim: foldmethod=marker<|MERGE_RESOLUTION|>--- conflicted
+++ resolved
@@ -386,7 +386,6 @@
 
 # {{{ FMM top-level
 
-<<<<<<< HEAD
 def add_dicts(dict1, dict2):
     rtv = {}
 
@@ -402,10 +401,6 @@
 
 
 def drive_fmm(expansion_wrangler, src_weights, timing_data=None, traversal=None):
-=======
-def drive_fmm(expansion_wrangler, src_weights, timing_data=None,
-        traversal=None):
->>>>>>> 629ce39d
     """Top-level driver routine for the QBX fast multipole calculation.
 
     :arg geo_data: A :class:`QBXFMMGeometryData` instance.
@@ -610,12 +605,8 @@
     fmm_proc.done()
 
     if timing_data is not None:
-<<<<<<< HEAD
         timing_data.update(add_dicts(timing_data, recorder.summarize()))
 
-=======
-        timing_data.update(recorder.summarize())
->>>>>>> 629ce39d
     return result
 
 # }}}
